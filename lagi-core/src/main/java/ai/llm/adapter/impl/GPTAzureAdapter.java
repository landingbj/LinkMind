package ai.llm.adapter.impl;

import ai.annotation.LLM;
import ai.common.ModelService;
import ai.common.utils.ObservableList;
import ai.llm.adapter.ILlmAdapter;
import ai.llm.utils.ServerSentEventUtil;
import ai.openai.pojo.ChatCompletionRequest;
import ai.openai.pojo.ChatCompletionResult;
import ai.utils.qa.HttpUtil;
import com.google.gson.Gson;
import io.reactivex.Observable;
import org.slf4j.Logger;
import org.slf4j.LoggerFactory;

import java.io.IOException;
import java.util.HashMap;
import java.util.Map;
import java.util.function.Function;

@LLM(modelNames = {"gpt-3.5-turbo","gpt-4-1106-preview","gpt-4o-20240513"})
public class GPTAzureAdapter extends ModelService implements ILlmAdapter {
    private static final Logger logger = LoggerFactory.getLogger(GPTAzureAdapter.class);
    private final Gson gson = new Gson();
<<<<<<< HEAD
    private static final int HTTP_TIMEOUT = 15 * 1000;
=======
    private static final String ENTERPOINT = "https://api.openai.com/v1/chat/completions";
    private static final int HTTP_TIMEOUT = 30 * 1000;
>>>>>>> 172e7e8d


    @Override
    public String getApiAddress() {
        return getEndpoint() + "openai/deployments/" + getDeployment() + "/chat/completions?api-version=" + getApiVersion();
    }

    @Override
    public ChatCompletionResult completions(ChatCompletionRequest chatCompletionRequest) {
        setDefaultModel(chatCompletionRequest);
<<<<<<< HEAD
        Map<String,String> addHeader = new HashMap() {{
            put("api-key", apiKey);
        }};
        String jsonResult = null;
        chatCompletionRequest.setCategory(null);
        try {
            jsonResult = HttpUtil.httpPost(getApiAddress(), addHeader, chatCompletionRequest, HTTP_TIMEOUT);
=======
        Map<String, String> headers = new HashMap<>();
        headers.put("Content-Type", "application/json");
        headers.put("api-key", getApiKey());
        String jsonResult = null;
        chatCompletionRequest.setCategory(null);
        try {
            jsonResult = HttpUtil.httpPost(getApiAddress(), headers, chatCompletionRequest, HTTP_TIMEOUT);
>>>>>>> 172e7e8d
        } catch (IOException e) {
            logger.error("", e);
        }
        if (jsonResult == null) {
            return null;
        }
        ChatCompletionResult response = gson.fromJson(jsonResult, ChatCompletionResult.class);
        if (response == null || response.getChoices().isEmpty()) {
            return null;
        }
        return response;
    }

    @Override
    public Observable<ChatCompletionResult> streamCompletions(ChatCompletionRequest chatCompletionRequest) {
        setDefaultModel(chatCompletionRequest);
        chatCompletionRequest.setCategory(null);
        String apiUrl = getApiAddress();
        String json = gson.toJson(chatCompletionRequest);
        String apiKey = getApiKey();
        Function<String, ChatCompletionResult> convertFunc = e -> {
            if (e.equals("[DONE]")) {
                return null;
            }
            ChatCompletionResult result = gson.fromJson(e, ChatCompletionResult.class);
            result.getChoices().forEach(choice -> {
                choice.setMessage(choice.getDelta());
                choice.setDelta(null);
            });
            return result;
        };
        Map<String,String> addHeader = new HashMap() {{
            put("api-key", apiKey);
        }};
        ObservableList<ChatCompletionResult> result =
                ServerSentEventUtil.streamCompletions(json, apiUrl, apiKey,addHeader, convertFunc);
        Iterable<ChatCompletionResult> iterable = result.getObservable().blockingIterable();
        return Observable.fromIterable(iterable);
    }

    private void setDefaultModel(ChatCompletionRequest request) {
        if (request.getModel() == null) {
            request.setModel(getModel());
        }
    }
}<|MERGE_RESOLUTION|>--- conflicted
+++ resolved
@@ -22,12 +22,8 @@
 public class GPTAzureAdapter extends ModelService implements ILlmAdapter {
     private static final Logger logger = LoggerFactory.getLogger(GPTAzureAdapter.class);
     private final Gson gson = new Gson();
-<<<<<<< HEAD
-    private static final int HTTP_TIMEOUT = 15 * 1000;
-=======
     private static final String ENTERPOINT = "https://api.openai.com/v1/chat/completions";
     private static final int HTTP_TIMEOUT = 30 * 1000;
->>>>>>> 172e7e8d
 
 
     @Override
@@ -38,15 +34,6 @@
     @Override
     public ChatCompletionResult completions(ChatCompletionRequest chatCompletionRequest) {
         setDefaultModel(chatCompletionRequest);
-<<<<<<< HEAD
-        Map<String,String> addHeader = new HashMap() {{
-            put("api-key", apiKey);
-        }};
-        String jsonResult = null;
-        chatCompletionRequest.setCategory(null);
-        try {
-            jsonResult = HttpUtil.httpPost(getApiAddress(), addHeader, chatCompletionRequest, HTTP_TIMEOUT);
-=======
         Map<String, String> headers = new HashMap<>();
         headers.put("Content-Type", "application/json");
         headers.put("api-key", getApiKey());
@@ -54,7 +41,6 @@
         chatCompletionRequest.setCategory(null);
         try {
             jsonResult = HttpUtil.httpPost(getApiAddress(), headers, chatCompletionRequest, HTTP_TIMEOUT);
->>>>>>> 172e7e8d
         } catch (IOException e) {
             logger.error("", e);
         }

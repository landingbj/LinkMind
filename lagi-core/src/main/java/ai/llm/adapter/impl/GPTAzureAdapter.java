--- conflicted
+++ resolved
@@ -18,11 +18,13 @@
 import java.util.Map;
 import java.util.function.Function;
 
-@LLM(modelNames = {"gpt-3.5-turbo", "gpt-4-1106-preview", "gpt-4o-20240513"})
+@LLM(modelNames = {"gpt-3.5-turbo","gpt-4-1106-preview","gpt-4o-20240513"})
 public class GPTAzureAdapter extends ModelService implements ILlmAdapter {
     private static final Logger logger = LoggerFactory.getLogger(GPTAzureAdapter.class);
     private final Gson gson = new Gson();
+    private static final String ENTERPOINT = "https://api.openai.com/v1/chat/completions";
     private static final int HTTP_TIMEOUT = 30 * 1000;
+
 
     @Override
     public String getApiAddress() {
@@ -70,15 +72,11 @@
             });
             return result;
         };
-        Map<String, String> addHeader = new HashMap() {{
+        Map<String,String> addHeader = new HashMap() {{
             put("api-key", apiKey);
         }};
         ObservableList<ChatCompletionResult> result =
-<<<<<<< HEAD
-                ServerSentEventUtil.streamCompletions(json, apiUrl, apiKey, addHeader, convertFunc);
-=======
                 ServerSentEventUtil.streamCompletions(json, apiUrl, apiKey,addHeader, convertFunc, this);
->>>>>>> 0cb7dfa9
         Iterable<ChatCompletionResult> iterable = result.getObservable().blockingIterable();
         return Observable.fromIterable(iterable);
     }

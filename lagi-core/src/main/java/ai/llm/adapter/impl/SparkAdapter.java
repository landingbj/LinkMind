package ai.llm.adapter.impl;

import ai.annotation.LLM;
import ai.common.ModelService;
import ai.common.exception.RRException;
import ai.llm.adapter.ILlmAdapter;
import ai.llm.pojo.EnhanceChatCompletionRequest;
import ai.llm.pojo.LlmApiResponse;
import ai.llm.utils.OpenAiApiUtil;
import ai.llm.utils.convert.SparkConvert;
import ai.openai.pojo.*;
import io.reactivex.Observable;
import lombok.extern.slf4j.Slf4j;
import org.slf4j.Logger;
import org.slf4j.LoggerFactory;

@Slf4j
@LLM(modelNames = {"lite", "generalv3", "pro-128k", "generalv3.5", "max-32k", "4.0Ultra"})
public class SparkAdapter extends ModelService implements ILlmAdapter {
    private static final Logger logger = LoggerFactory.getLogger(SparkAdapter.class);
    private static final String COMPLETIONS_URL = "https://spark-api-open.xf-yun.com/v1/chat/completions";
    private static final int HTTP_TIMEOUT = 15 * 1000;

    @Override
    public boolean verify() {
        return getApiKey() != null && !getApiKey().startsWith("you");
    }

    @Override
    public ChatCompletionResult completions(ChatCompletionRequest chatCompletionRequest) {
        LlmApiResponse llmApiResponse = llmCompletions(chatCompletionRequest);
        if (llmApiResponse.getCode() != 200) {
            logger.error("SparkAdapter api code:{}  error:{} ", llmApiResponse.getCode(), llmApiResponse.getMsg());
            throw new RRException(llmApiResponse.getCode(), llmApiResponse.getMsg());
        }
        return llmApiResponse.getData();
    }

    @Override
    public Observable<ChatCompletionResult> streamCompletions(ChatCompletionRequest chatCompletionRequest) {
<<<<<<< HEAD
        setDefaultModel(chatCompletionRequest);
        if (chatCompletionRequest instanceof EnhanceChatCompletionRequest) {
            ((EnhanceChatCompletionRequest) chatCompletionRequest).setIp(null);
            ((EnhanceChatCompletionRequest) chatCompletionRequest).setBrowserIp(null);
        }
=======
        setDefaultField(chatCompletionRequest);
>>>>>>> 54152986
        LlmApiResponse llmApiResponse = llmCompletions(chatCompletionRequest);
        if (llmApiResponse.getCode() != 200) {
            logger.error("SparkAdapter stream  api code:{}  error:{} ", llmApiResponse.getCode(), llmApiResponse.getMsg());
            throw new RRException(llmApiResponse.getCode(), llmApiResponse.getMsg());
        }
        return llmApiResponse.getStreamData();
    }

    public LlmApiResponse llmCompletions(ChatCompletionRequest chatCompletionRequest) {
        setDefaultField(chatCompletionRequest);
        LlmApiResponse completions;
        if (chatCompletionRequest.getStream()) {
            completions = OpenAiApiUtil.streamCompletions(getApiKey(),
                    COMPLETIONS_URL,
                    HTTP_TIMEOUT,
                    chatCompletionRequest,
                    SparkConvert::convertStreamLine2ChatCompletionResult,
                    SparkConvert::convertByResponse);
        } else {
            completions = OpenAiApiUtil.completions(getApiKey(),
                    COMPLETIONS_URL,
                    HTTP_TIMEOUT,
                    chatCompletionRequest,
                    SparkConvert::convert2ChatCompletionResult,
                    SparkConvert::convertByResponse);
        }
        return completions;
    }
}<|MERGE_RESOLUTION|>--- conflicted
+++ resolved
@@ -4,7 +4,6 @@
 import ai.common.ModelService;
 import ai.common.exception.RRException;
 import ai.llm.adapter.ILlmAdapter;
-import ai.llm.pojo.EnhanceChatCompletionRequest;
 import ai.llm.pojo.LlmApiResponse;
 import ai.llm.utils.OpenAiApiUtil;
 import ai.llm.utils.convert.SparkConvert;
@@ -38,15 +37,7 @@
 
     @Override
     public Observable<ChatCompletionResult> streamCompletions(ChatCompletionRequest chatCompletionRequest) {
-<<<<<<< HEAD
-        setDefaultModel(chatCompletionRequest);
-        if (chatCompletionRequest instanceof EnhanceChatCompletionRequest) {
-            ((EnhanceChatCompletionRequest) chatCompletionRequest).setIp(null);
-            ((EnhanceChatCompletionRequest) chatCompletionRequest).setBrowserIp(null);
-        }
-=======
         setDefaultField(chatCompletionRequest);
->>>>>>> 54152986
         LlmApiResponse llmApiResponse = llmCompletions(chatCompletionRequest);
         if (llmApiResponse.getCode() != 200) {
             logger.error("SparkAdapter stream  api code:{}  error:{} ", llmApiResponse.getCode(), llmApiResponse.getMsg());

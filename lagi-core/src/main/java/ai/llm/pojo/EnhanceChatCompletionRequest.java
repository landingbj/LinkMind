package ai.llm.pojo;

import ai.openai.pojo.ChatCompletionRequest;
import lombok.*;

@EqualsAndHashCode(callSuper = true)
@Data
@AllArgsConstructor
@NoArgsConstructor
@Builder
@ToString
public class EnhanceChatCompletionRequest extends ChatCompletionRequest {
    private String ip;
    private String browserIp;
<<<<<<< HEAD
=======
//    private String sessionId;
>>>>>>> e35644e1
}<|MERGE_RESOLUTION|>--- conflicted
+++ resolved
@@ -12,8 +12,5 @@
 public class EnhanceChatCompletionRequest extends ChatCompletionRequest {
     private String ip;
     private String browserIp;
-<<<<<<< HEAD
-=======
 //    private String sessionId;
->>>>>>> e35644e1
 }
--- conflicted
+++ resolved
@@ -119,10 +119,6 @@
                 .connectionPool(CONNECTION_POOL)
                 .build();
         MediaType mediaType = MediaType.get("application/json");
-<<<<<<< HEAD
-//        String json = JSONUtil.toJsonStr(req);
-=======
->>>>>>> 3a9ffd7c
         RequestBody body = RequestBody.create(json, mediaType);
         Request.Builder requestBuilder = new Request.Builder()
                 .url(apiUrl)

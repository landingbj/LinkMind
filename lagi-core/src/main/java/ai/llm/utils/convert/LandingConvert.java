--- conflicted
+++ resolved
@@ -7,10 +7,7 @@
 
 public class LandingConvert {
     private static final Gson gson = new Gson();
-<<<<<<< HEAD
-=======
 
->>>>>>> e35644e1
     public static int convert(Object object) {
         if (object instanceof Integer) {
             return convertByInt((int) object);

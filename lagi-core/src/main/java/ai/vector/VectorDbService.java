package ai.vector;

import ai.common.pojo.Configuration;
import ai.common.pojo.IndexSearchData;
import ai.medusa.utils.LCS;
import ai.openai.pojo.ChatCompletionRequest;
import ai.utils.PriorityWordUtil;
import ai.utils.qa.ChatCompletionUtil;

import java.io.File;
import java.io.IOException;
import java.util.*;
import java.util.stream.Collectors;

public class VectorDbService {
    private VectorStoreService vectorStoreService;

    public VectorDbService(Configuration config) {
//        Embeddings embeddingFunction = EmbeddingFactory.getEmbedding(config.getLLM().getEmbedding());
        vectorStoreService = new VectorStoreService();

    }
    public VectorDbService() {
        vectorStoreService = new VectorStoreService();
    }

    public boolean vectorStoreEnabled() {
        if (vectorStoreService != null) {
            return true;
        }
        return false;
    }

    public void deleteDoc(List<String> idList) {
<<<<<<< HEAD

=======
        List<Map<String, String>> whereList = convert2WhereMap(idList);
        vectorStoreService.deleteWhere(whereList);
    }

    public void deleteDoc(List<String> idList, String category) {
        List<Map<String, String>> whereList = convert2WhereMap(idList);
        vectorStoreService.deleteWhere(whereList, category);
    }

    private List<Map<String, String>> convert2WhereMap(List<String> idList) {
>>>>>>> 097baaae
        List<Map<String, String>> whereList = new ArrayList<>();
        for (String id : idList) {
            Map<String, String> where = new HashMap<>();
            where.put("file_id", id);
            whereList.add(where);
        }
        return whereList;
    }

    public void deleteDoc(List<String> idList, String category) {
        List<Map<String, String>> whereList = new ArrayList<>();
        for (String id : idList) {
            Map<String, String> where = new HashMap<>();
            where.put("file_id", id);
            whereList.add(where);
        }
        vectorStoreService.deleteWhere(whereList, category);
    }

    public List<IndexSearchData> search(String question, String category) {
        List<IndexSearchData> search = vectorStoreService.search(question, category);
        return PriorityWordUtil.sortByPriorityWord(search);
    }

    public List<IndexSearchData> search(ChatCompletionRequest request) {
        List<IndexSearchData> search = vectorStoreService.search(request);
        return PriorityWordUtil.sortByPriorityWord(search);
    }

    public List<IndexSearchData> searchByContext(ChatCompletionRequest request) {
        List<IndexSearchData> search = vectorStoreService.searchByContext(request);
        String lastMessage = ChatCompletionUtil.getLastMessage(request);
        search = search.stream().filter(indexSearchData -> {
            String text = indexSearchData.getText();
            Set<String> longestCommonSubstrings = LCS.findLongestCommonSubstrings(lastMessage, text, 2);
            double ratio = LCS.getLcsRatio(lastMessage, longestCommonSubstrings);
            return ratio > 0.1;
        }).collect(Collectors.toList());
        return PriorityWordUtil.sortByPriorityWord(search);
    }

    public void addFileVectors(File file, Map<String, Object> metadatas, String category) throws IOException {
        vectorStoreService.addFileVectors(file, metadatas, category);
    }

    public List<String> getImageFiles(IndexSearchData indexData) {
        return vectorStoreService.getImageFiles(indexData);
    }
}<|MERGE_RESOLUTION|>--- conflicted
+++ resolved
@@ -32,9 +32,6 @@
     }
 
     public void deleteDoc(List<String> idList) {
-<<<<<<< HEAD
-
-=======
         List<Map<String, String>> whereList = convert2WhereMap(idList);
         vectorStoreService.deleteWhere(whereList);
     }
@@ -45,7 +42,6 @@
     }
 
     private List<Map<String, String>> convert2WhereMap(List<String> idList) {
->>>>>>> 097baaae
         List<Map<String, String>> whereList = new ArrayList<>();
         for (String id : idList) {
             Map<String, String> where = new HashMap<>();
@@ -53,16 +49,6 @@
             whereList.add(where);
         }
         return whereList;
-    }
-
-    public void deleteDoc(List<String> idList, String category) {
-        List<Map<String, String>> whereList = new ArrayList<>();
-        for (String id : idList) {
-            Map<String, String> where = new HashMap<>();
-            where.put("file_id", id);
-            whereList.add(where);
-        }
-        vectorStoreService.deleteWhere(whereList, category);
     }
 
     public List<IndexSearchData> search(String question, String category) {

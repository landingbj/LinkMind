--- conflicted
+++ resolved
@@ -280,18 +280,6 @@
             }catch (Exception e) {
                 log.error("indexData get error", e);
             }
-<<<<<<< HEAD
-            extendedIndexSearchData.setDistance(indexSearchData.getDistance());
-//            System.out.println("\nquestion: " + question);
-//            System.out.println("text: " + extendedIndexSearchData.getText());
-//            System.out.println("isSimilar: " + kShingleFilter.isSimilar(question, extendedIndexSearchData.getText()));
-            if (kShingleFilter.isSimilar(question, extendedIndexSearchData.getText())) {
-                result.add(extendedIndexSearchData);
-            }
-        }
-        if (!indexIds.isEmpty()) {
-            result.removeIf(indexSearchData -> !indexIds.contains(indexSearchData.getId()));
-=======
             return null;
         }).filter(Objects::nonNull).collect(Collectors.toList());
     }
@@ -314,7 +302,6 @@
         List<IndexRecord> fetch = fetch(ids, category);
         if(fetch == null) {
             return Collections.emptyList();
->>>>>>> 71bd124e
         }
         List<IndexSearchData> indexSearchDataList = fetch.stream().map(this::toIndexSearchData).collect(Collectors.toList());
         List<Future<IndexSearchData>> futureResultList = indexSearchDataList.stream()

package ai.servlet;

import ai.common.pojo.Configuration;
import ai.common.pojo.VectorStoreConfig;
import ai.prompt.PromptFactory;
import ai.servlet.annotation.Body;
import ai.servlet.annotation.Get;
import ai.servlet.annotation.Param;
import ai.servlet.annotation.Post;
import ai.servlet.dto.Prompt;
import ai.utils.MigrateGlobal;
import ai.vector.VectorStoreService;

import java.util.*;

public class PageInfoServlet extends RestfulServlet{
	
	/**
	 * 
	 */
	private static final long serialVersionUID = 1L;
	
	public static List<Prompt> prompts = new ArrayList<>(10);
	private static final Configuration config = MigrateGlobal.config;
	private static final Map<String, Integer> navMap = new HashMap<>(20);

	static{
		prompts.add(new Prompt("内容撰写","请为一位大学生写一篇产品助理岗位的实习报告"	));
		prompts.add(new Prompt("内容改写","请帮我把这段内容改写：“天青色等烟雨，而我在等你”"));
		prompts.add(new Prompt("旅游规划","请帮我制定一个新疆7天游，预算8888元的旅游攻略"));
		prompts.add(new Prompt("产品推荐","请给我推荐几辆预算15万以内的新能源小汽车，并说明它们的优缺点"));
		prompts.add(new Prompt("智能百科","兔子的耳朵为什么那么长？"));
		prompts.add(new Prompt("家常菜谱","请告诉我红烧猪蹄的做法和注意事项"));
		prompts.add(new Prompt("社恐交际","应酬时想以茶代酒该怎么高情商发言？"));
		prompts.add(new Prompt("“社恐”交际","如何不带脏字的骂人？"));
		VectorStoreConfig vectorStoreConfig = new VectorStoreService().getVectorStoreConfig();
		// 智能问答 配置检测

		long llmCount = config.getLLM().getBackends().stream().filter(backend -> {
			return backend.getEnable();
		}).count();
		navMap.put("znwd", llmCount > 0 ? 1 :0);
		navMap.put("wbsc", llmCount > 0 ? 1 :0);
		long count = config.getASR().getBackends().stream().filter(backend -> {
			return backend.getEnable();
		}).count();
		navMap.put("yysb", count > 0 ? 1 :0);
		count = config.getTTS().getBackends().stream().filter(backend -> {
			return backend.getEnable();
		}).count();
		navMap.put("qrqs", count > 0 ? 1 :0);
		count = config.getImageCaptioning().getBackends().stream().filter(backend -> {
			return backend.getEnable();
		}).count();
		navMap.put("ktsh", count > 0 ? 1 :0);
		count = config.getImageEnhance().getBackends().stream().filter(backend -> {
			return backend.getEnable();
		}).count();
		navMap.put("hzzq", count > 0 ? 1 :0);
		count = config.getImageGeneration().getBackends().stream().filter(backend -> {
			return backend.getEnable();
		}).count();
		navMap.put("tpsc", count > 0 ? 1 :0);
		count = config.getVideoTrack().getBackends().stream().filter(backend -> {
			return backend.getEnable();
		}).count();
		navMap.put("spzz", count > 0 ? 1 :0);
		count = config.getVideoEnhance().getBackends().stream().filter(backend -> {
			return backend.getEnable();
		}).count();
		navMap.put("spzq", count > 0 ? 1 :0);
		count = config.getVideoGeneration().getBackends().stream().filter(backend -> {
			return backend.getEnable();
		}).count();
		navMap.put("spsc", count > 0 ? 1 :0);
		navMap.put("kjsx", vectorStoreConfig != null  ? 1 :0);
		// aiservice
		navMap.put("zlsc", 1);

		navMap.put("twhp", llmCount > 0 ? 1 :0);
	}
	
	public static List<Prompt> randomPrompts(int size) {
		size = Math.min(size, prompts.size());
		List<Prompt> res = new ArrayList<>(prompts);
		Collections.shuffle(res);
		return res.subList(0, size);
	}
	
	@Get("getPrompts")
	public List<Prompt> getPromptList(@Param("size") Integer size) {
		return randomPrompts(size);
	}

	@Get("getNavStatus")
	public Map<String, Integer> getNavStatus() {
		return navMap;
	}

	@Get("getPromptSwitchStatus")
	public Map<String,Object> getPromptSwitch() {
<<<<<<< HEAD
		PromptFactory promptFactory = new PromptFactory();
=======
		PromptFactory promptFactory = PromptFactory.getInstance();
>>>>>>> f6afcce6
		Map<String,Object> map = new HashMap<>();
		map.put("promptSwitch", promptFactory.getPromptConfig().getPrompt().getEnable());
		return map;
	}

	@Post("togglePromptSwitch")
	public int togglePromptSwitch(@Body Map<String, Object> map) {
		boolean enable = (boolean) map.get("enable");
<<<<<<< HEAD
		PromptFactory promptFactory = new PromptFactory();
=======
		PromptFactory promptFactory = PromptFactory.getInstance();
>>>>>>> f6afcce6
		promptFactory.getPromptConfig().getPrompt().setEnable(enable);
		promptFactory.savePromptConfig();
		return 1;
	}

}<|MERGE_RESOLUTION|>--- conflicted
+++ resolved
@@ -99,11 +99,7 @@
 
 	@Get("getPromptSwitchStatus")
 	public Map<String,Object> getPromptSwitch() {
-<<<<<<< HEAD
-		PromptFactory promptFactory = new PromptFactory();
-=======
 		PromptFactory promptFactory = PromptFactory.getInstance();
->>>>>>> f6afcce6
 		Map<String,Object> map = new HashMap<>();
 		map.put("promptSwitch", promptFactory.getPromptConfig().getPrompt().getEnable());
 		return map;
@@ -112,11 +108,7 @@
 	@Post("togglePromptSwitch")
 	public int togglePromptSwitch(@Body Map<String, Object> map) {
 		boolean enable = (boolean) map.get("enable");
-<<<<<<< HEAD
-		PromptFactory promptFactory = new PromptFactory();
-=======
 		PromptFactory promptFactory = PromptFactory.getInstance();
->>>>>>> f6afcce6
 		promptFactory.getPromptConfig().getPrompt().setEnable(enable);
 		promptFactory.savePromptConfig();
 		return 1;

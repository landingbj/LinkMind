--- conflicted
+++ resolved
@@ -354,15 +354,11 @@
                 content = fileService.getFileContent(file);
                 if (!StringUtils.isEmpty(content)) {
                     String filename = realNameMap.get(file.getName());
-<<<<<<< HEAD
-                    uploadExecutorService.submit(new AddDocIndex(file, category, filename, level, fileId));
-=======
                     Map<String, String> map = new HashMap<>();
                     map.put("filename", filename);
                     map.put("filepath", file.getName());
                     data.add(map);
-                    new AddDocIndex(file, category, filename, level).start();
->>>>>>> 71bd124e
+                    uploadExecutorService.submit(new AddDocIndex(file, category, filename, level, fileId).start());
                 }
             }
         }

--- conflicted
+++ resolved
@@ -3,6 +3,7 @@
 import java.io.IOException;
 import java.io.PrintWriter;
 import java.util.*;
+import java.util.concurrent.ExecutorService;
 import java.util.stream.Collectors;
 
 import javax.servlet.ServletException;
@@ -16,6 +17,7 @@
 import ai.common.pojo.Configuration;
 import ai.common.pojo.IndexSearchData;
 import ai.common.pojo.Medusa;
+import ai.common.utils.ThreadPoolManager;
 import ai.config.ContextLoader;
 import ai.config.pojo.RAGFunction;
 import ai.dto.ModelPreferenceDto;
@@ -39,6 +41,7 @@
 import ai.servlet.BaseServlet;
 import ai.utils.ClientIpAddressUtil;
 import ai.vector.VectorDbService;
+import ai.openai.pojo.ChatCompletionChoice;
 import ai.openai.pojo.ChatCompletionRequest;
 import ai.openai.pojo.ChatCompletionResult;
 import ai.openai.pojo.ChatMessage;
@@ -335,7 +338,7 @@
         convert2streamAndOutput(firstAnswer, resp, work);
     }
 
-    
+
 
     private ChatCompletionResult convertResponse(String response) {
         String format = StrUtil.format("{\"created\":0,\"choices\":[{\"index\":0,\"message\":{\"content\":\"{}\"}}]}", response);
@@ -380,7 +383,6 @@
             RAG_ENABLE = RAG_CONFIG.getEnable();
         }
         ChatCompletionRequest chatCompletionRequest = setCustomerModel(req, session);
-<<<<<<< HEAD
         Integer max_tokens =1024;
         Object maxTokens = BeanUtil.getProperty(chatCompletionRequest, "max_tokens");
         if(maxTokens == null) {
@@ -390,11 +392,8 @@
             max_tokens = chatCompletionRequest.getMax_tokens();
             chatCompletionRequest.setMax_tokens(max_tokens);
         }
-=======
-
         boolean isMultiModal = CompletionUtil.isMultiModal(chatCompletionRequest);
 
->>>>>>> 3f8f9dfc
         ChatCompletionResult chatCompletionResult = null;
 
         List<IndexSearchData> indexSearchDataList = null;
@@ -582,7 +581,6 @@
         resp.setHeader("Content-Type", "text/event-stream;charset=utf-8");
         PrintWriter out = resp.getWriter();
         out.print("data: " + toJson(chatCompletionResult) + "\n\n");
-        out.flush();
         out.print("data: " + "[DONE]" + "\n\n");
         out.flush();
         out.close();
@@ -592,7 +590,6 @@
         resp.setHeader("Content-Type", "text/event-stream;charset=utf-8");
         PrintWriter out = resp.getWriter();
         out.print("data: " + json + "\n\n");
-        out.flush();
         out.print("data: " + "[DONE]" + "\n\n");
         out.flush();
         out.close();
@@ -601,7 +598,7 @@
 
     private ChatCompletionRequest setCustomerModel(HttpServletRequest req, HttpSession session) throws IOException {
         ModelPreferenceDto preference = JSONUtil.toBean((String) session.getAttribute("preference"), ModelPreferenceDto.class) ;
-        ChatCompletionRequest chatCompletionRequest = objectMapper.readValue(requestToJson(req), ChatCompletionRequest.class);
+        ChatCompletionRequest chatCompletionRequest = reqBodyToObj(req, ChatCompletionRequest.class);
         if(chatCompletionRequest.getModel() == null
                 && preference != null
                 && preference.getLlm() != null) {
@@ -642,7 +639,9 @@
                     String msg = gson.toJson(filter);
                     out.print("data: " + msg + "\n\n");
                     out.flush();
-<<<<<<< HEAD
+                    if (medusaMonitor != null && promptInput != null && filter != null) {
+                        medusaMonitor.put(key, new CacheItem(promptInput, filter));
+                    }
                     if (lastResult[1] == null) {
                         lastResult[1] = data;
                     } else {
@@ -655,10 +654,6 @@
                                 choice.getDelta().setContent(content + chunkContent);
                             }
                         }
-=======
-                    if (medusaMonitor != null && promptInput != null && filter != null) {
-                        medusaMonitor.put(key, new CacheItem(promptInput, filter));
->>>>>>> 3f8f9dfc
                     }
                 },
                 e -> {
@@ -670,6 +665,7 @@
                         return;
                     }
                     extracted(lastResult,indexSearchDataList,context, out);
+                    lastResult[0].setChoices(lastResult[1].getChoices());
                     out.flush();
                     out.close();
                     if (medusaMonitor != null && promptInput != null && lastResult[0] != null) {
@@ -808,17 +804,12 @@
                 }
             }
 
-<<<<<<< HEAD
             ChatCompletionResultWithSource resultSource = new ChatCompletionResultWithSource();
             BeanUtil.copyProperties(lastResult[0], resultSource);
             String source = "知识库";
             resultSource.setSource(source);
 
             out.print("data: " + gson.toJson(resultSource) + "\n\n");
-=======
-            out.print("data: " + gson.toJson(lastResult[0]) + "\n\n");
-            out.flush();
->>>>>>> 3f8f9dfc
         }
         out.print("data: " + "[DONE]" + "\n\n");
     }

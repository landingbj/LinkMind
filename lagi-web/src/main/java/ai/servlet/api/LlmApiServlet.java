--- conflicted
+++ resolved
@@ -67,10 +67,7 @@
     private final MedusaService medusaService = new MedusaService();
     private final RAGFunction RAG_CONFIG = ContextLoader.configuration.getStores().getRag();
     private final Medusa MEDUSA_CONFIG = ContextLoader.configuration.getStores().getMedusa();
-<<<<<<< HEAD
-=======
     private Boolean RAG_ENABLE = null;
->>>>>>> 02f9eb75
     private Boolean MEDUSA_ENABLE = null;
     private final Boolean enableQueueHandle = ContextLoader.configuration.getFunctions().getChat().getEnableQueueHandle();
     private final QueueSchedule queueSchedule = enableQueueHandle ? new QueueSchedule() : null;
@@ -97,11 +94,6 @@
             this.go(req, resp);
         } else if(method.equals("isMedusa")) {
             this.isMedusa(req, resp);
-<<<<<<< HEAD
-        }
-    }
-
-=======
         } else if(method.equals("isRAG")) {
             this.isRAG(req, resp);
         }
@@ -127,7 +119,6 @@
         out.close();
     }
 
->>>>>>> 02f9eb75
     private void isMedusa(HttpServletRequest req, HttpServletResponse resp) throws IOException{
         resp.setHeader("Content-Type", "application/json;charset=utf-8");
         String enable = req.getParameter("medusa");
@@ -202,13 +193,9 @@
         resp.setContentType("application/json;charset=utf-8");
         PrintWriter out = resp.getWriter();
         HttpSession session = req.getSession();
-<<<<<<< HEAD
-
-=======
         if (RAG_ENABLE == null){
             RAG_ENABLE = RAG_CONFIG.getEnable();
         }
->>>>>>> 02f9eb75
         ChatCompletionRequest chatCompletionRequest = setCustomerModel(req, session);
         Integer max_tokens =1024;
         Object maxTokens = BeanUtil.getProperty(chatCompletionRequest, "max_tokens");

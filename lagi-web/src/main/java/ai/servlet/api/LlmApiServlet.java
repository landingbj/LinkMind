--- conflicted
+++ resolved
@@ -212,11 +212,7 @@
         List<IndexSearchData> indexSearchDataList = null;
         String SAMPLE_COMPLETION_RESULT_PATTERN = "{\"created\":0,\"choices\":[{\"index\":0,\"message\":{\"content\":\"%s\"}}]}";
 
-<<<<<<< HEAD
-        if (Boolean.TRUE.equals(RAG_CONFIG.getUseRag())) {
-=======
         if (Boolean.TRUE.equals(RAG_ENABLE)) {
->>>>>>> 54152986
             ModelService modelService = (ModelService) LlmRouterDispatcher
                     .getRagAdapter(null).stream().findFirst().orElse(null);
             if(modelService != null  && RAG_CONFIG.getPriority() > modelService.getPriority()) {
@@ -247,17 +243,6 @@
         }
         boolean hasTruncate = false;
         GetRagContext context = null;
-<<<<<<< HEAD
-        if (chatCompletionRequest.getCategory() != null && Boolean.TRUE.equals(RAG_CONFIG.getUseRag())) {
-            String lastMessage = ChatCompletionUtil.getLastMessage(chatCompletionRequest);
-            String answer = VectorCacheLoader.get2L2(lastMessage);
-            if(StrUtil.isNotBlank(answer)) {
-                outPrintJson(resp,  chatCompletionRequest,String.format(SAMPLE_COMPLETION_RESULT_PATTERN, answer));
-                return;
-            }
-            if(indexSearchDataList == null) {
-                indexSearchDataList = vectorDbService.searchByContext(chatCompletionRequest);
-=======
         if (!isMultiModal) {
             if (chatCompletionRequest.getCategory() != null && Boolean.TRUE.equals(RAG_ENABLE)) {
                 String lastMessage = ChatCompletionUtil.getLastMessage(chatCompletionRequest);
@@ -280,7 +265,6 @@
                 }
             } else {
                 indexSearchDataList = null;
->>>>>>> 54152986
             }
             if(!hasTruncate) {
                 List<ChatMessage> chatMessages = CompletionUtil.truncateChatMessages(chatCompletionRequest.getMessages());

--- conflicted
+++ resolved
@@ -1,14 +1,9 @@
 package ai.servlet.api;
 
 import ai.audio.pojo.AsrResponse;
-import ai.openai.pojo.ChatCompletionRequest;
-import ai.openai.pojo.ChatCompletionResult;
 import ai.servlet.BaseServlet;
 import ai.utils.SensitiveWordUtil;
-<<<<<<< HEAD
-=======
 import ai.worker.DefaultWorker;
->>>>>>> 01c9c276
 import ai.worker.audio.Asr4FlightsWorker;
 import ai.worker.pojo.Asr4FlightData;
 import com.google.gson.Gson;
@@ -45,16 +40,6 @@
         }
     }
 
-<<<<<<< HEAD
-//    public void completions(HttpServletRequest req, HttpServletResponse resp) throws ServletException, IOException {
-//        resp.setContentType("application/json;charset=utf-8");
-//        String url = req.getScheme() + "://" + req.getServerName() + ":" + req.getServerPort();
-//        ChatCompletionRequest chatCompletionRequest = reqBodyToObj(req, ChatCompletionRequest.class);
-//        ChatCompletionResult chatCompletionResult = citicAgentWorker.process(chatCompletionRequest, url);
-//        chatCompletionResult = SensitiveWordUtil.filter(chatCompletionResult);
-//        responsePrint(resp, gson.toJson(chatCompletionResult));
-//    }
-=======
     public void completions(HttpServletRequest req, HttpServletResponse resp) throws IOException {
         resp.setContentType("application/json;charset=utf-8");
         ChatCompletionRequest chatCompletionRequest = reqBodyToObj(req, ChatCompletionRequest.class);
@@ -62,7 +47,6 @@
         chatCompletionResult = SensitiveWordUtil.filter(chatCompletionResult);
         responsePrint(resp, gson.toJson(chatCompletionResult));
     }
->>>>>>> 01c9c276
 
     public void asr4flights(HttpServletRequest request, HttpServletResponse response) throws ServletException, IOException {
         Part filePart = request.getPart("audioFile");

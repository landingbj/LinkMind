package ai.servlet.api;

import ai.audio.pojo.AsrResponse;
<<<<<<< HEAD
=======
import ai.llm.pojo.ArvryuyiChatCompletionRequest;
import ai.openai.pojo.ChatCompletionRequest;
import ai.openai.pojo.ChatCompletionResult;
>>>>>>> 3a9ffd7c
import ai.common.pojo.IndexSearchData;
import ai.llm.pojo.GetRagContext;
import ai.openai.pojo.ChatCompletionChoice;
import ai.openai.pojo.ChatCompletionRequest;
import ai.openai.pojo.ChatCompletionResult;
import ai.openai.pojo.ChatMessage;
import ai.servlet.BaseServlet;
import ai.utils.SensitiveWordUtil;
<<<<<<< HEAD
=======
import ai.worker.DefaultWorker;
import ai.utils.SensitiveWordUtil;
>>>>>>> 3a9ffd7c
import ai.worker.ArvryuyiWorker;
import ai.worker.audio.Asr4FlightsWorker;
import ai.worker.llmIntent.LlmIntentWorker;
import ai.worker.pojo.Asr4FlightData;
<<<<<<< HEAD
=======
import com.google.gson.Gson;
import lombok.extern.slf4j.Slf4j;
>>>>>>> 3a9ffd7c
import io.reactivex.Observable;
import org.slf4j.Logger;
import org.slf4j.LoggerFactory;

import javax.servlet.ServletException;
import javax.servlet.annotation.MultipartConfig;
import javax.servlet.http.HttpServletRequest;
import javax.servlet.http.HttpServletResponse;
import javax.servlet.http.Part;
import java.io.*;
import java.nio.file.Files;
import java.nio.file.Paths;
import java.util.List;
import java.util.stream.Collectors;

@Slf4j
@MultipartConfig(fileSizeThreshold = 1024 * 1024, maxFileSize = 1024 * 1024 * 5, maxRequestSize = 1024 * 1024 * 5)
public class WorkerApiServlet extends BaseServlet {

    private final Logger logger = LoggerFactory.getLogger(WorkerApiServlet.class);
    private final Asr4FlightsWorker asr4FlightsWorker = new Asr4FlightsWorker();
    private final DefaultWorker defaultWorker = new DefaultWorker();
    private final LlmIntentWorker llmIntentWorker = new LlmIntentWorker();


    private static final Gson gson = new Gson();

    private final ArvryuyiWorker arvryuyiWorker = new ArvryuyiWorker();

    private final ArvryuyiWorker arvryuyiWorker = new ArvryuyiWorker();

    @Override
    protected void doPost(HttpServletRequest req, HttpServletResponse resp) throws ServletException, IOException {
        req.setCharacterEncoding("UTF-8");
        resp.setHeader("Content-Type", "application/json;charset=utf-8");
        String url = req.getRequestURI();
        String method = url.substring(url.lastIndexOf("/") + 1);
        if (method.equals("uploadVoice") || method.equals("asr4flights")) {
            this.asr4flights(req, resp);
<<<<<<< HEAD
=======
        } else if (method.equals("completions")) {
            this.completions(req, resp);
>>>>>>> 3a9ffd7c
        } else if (method.equals("arvryuyiCompletions")) {
            this.arvryuyiCompletions(req, resp);
        }
    }

<<<<<<< HEAD
    public void arvryuyiCompletions(HttpServletRequest req, HttpServletResponse resp) throws IOException {
        PrintWriter out = resp.getWriter();
        resp.setContentType("application/json;charset=utf-8");
        ChatCompletionRequest chatCompletionRequest = reqBodyToObj(req, ChatCompletionRequest.class);
        Observable<ChatCompletionResult> result = arvryuyiWorker.work("arvryuyi", chatCompletionRequest);
        resp.setHeader("Content-Type", "text/event-stream;charset=utf-8");
        streamOutPrint(result, null, null, out);
=======
    public void completions(HttpServletRequest req, HttpServletResponse resp) throws IOException {
        resp.setContentType("application/json;charset=utf-8");
        ChatCompletionRequest chatCompletionRequest = reqBodyToObj(req, ChatCompletionRequest.class);
        ChatCompletionResult chatCompletionResult = llmIntentWorker.process(chatCompletionRequest, null);
        chatCompletionResult = SensitiveWordUtil.filter(chatCompletionResult);
        responsePrint(resp, gson.toJson(chatCompletionResult));
    }

    public void arvryuyiCompletions(HttpServletRequest req, HttpServletResponse resp) throws IOException {
        PrintWriter out = resp.getWriter();
        resp.setContentType("application/json;charset=utf-8");
        ArvryuyiChatCompletionRequest chatCompletionRequest = reqBodyToObj(req, ArvryuyiChatCompletionRequest.class);
        if (chatCompletionRequest.getStream()) {
            Observable<ChatCompletionResult> result = arvryuyiWorker.work("arvryuyi", chatCompletionRequest);
            resp.setHeader("Content-Type", "text/event-stream;charset=utf-8");
            streamOutPrint(result, null, null, out);
        } else {
            ChatCompletionResult chatCompletionResult = arvryuyiWorker.completions(chatCompletionRequest);
            responsePrint(resp, gson.toJson(chatCompletionResult));
        }
>>>>>>> 3a9ffd7c
    }
    public void asr4flights(HttpServletRequest request, HttpServletResponse response) throws ServletException, IOException {
        Part filePart = request.getPart("audioFile");
        String fileName = getFileName(filePart);
        String os = System.getProperty("os.name").toLowerCase();

        String tempFolder;
        if (os.contains("win")) {
            tempFolder = "C:/temp/";
        } else if (os.contains("nix") || os.contains("nux") || os.contains("mac")) {
            tempFolder = "/tmp/";
        } else {
            tempFolder = "/var/tmp/";
        }

        File tempDir = new File(tempFolder);
        if (!tempDir.exists()) {
            tempDir.mkdirs(); // 创建临时文件夹及其父文件夹（如果不存在）
        }

        String savePath = tempFolder;
        String resPath = savePath + fileName;
        AsrResponse result;
        try (InputStream input = filePart.getInputStream();
             OutputStream output = Files.newOutputStream(Paths.get(savePath + fileName))) {
            byte[] buffer = new byte[1024];
            int bytesRead;
            while ((bytesRead = input.read(buffer)) != -1) {
                output.write(buffer, 0, bytesRead);
            }
            Asr4FlightData build = Asr4FlightData.builder().resPath(resPath).build();
            result = asr4FlightsWorker.call(build);
        } catch (IOException e) {
            result = new AsrResponse(1, "识别失败");
            e.printStackTrace();
        }
        response.setHeader("Content-Type", "application/json;charset=utf-8");
        PrintWriter out = response.getWriter();
        out.print(gson.toJson(result));
        out.flush();
        out.close();
    }

    private String getFileName(Part part) {
        for (String content : part.getHeader("content-disposition").split(";")) {
            if (content.trim().startsWith("filename")) {
                return content.substring(content.indexOf('=') + 1).trim()
                        .replace("\"", "");
            }
        }
        return null;
    }

    private void streamOutPrint(Observable<ChatCompletionResult> observable, GetRagContext context, List<IndexSearchData> indexSearchDataList, PrintWriter out) {
        final ChatCompletionResult[] lastResult = {null, null};
        observable.subscribe(
                data -> {
                    lastResult[0] = data;
                    ChatCompletionResult filter = SensitiveWordUtil.filter(data);
                    String msg = gson.toJson(filter);
                    out.print("data: " + msg + "\n\n");
                    out.flush();
                    if (lastResult[1] == null) {
                        lastResult[1] = data;
                    } else {
                        for (int i = 0; i < lastResult[1].getChoices().size(); i++) {
                            ChatCompletionChoice choice = lastResult[1].getChoices().get(i);
                            ChatCompletionChoice chunkChoice = data.getChoices().get(i);
                            String chunkContent = chunkChoice.getMessage().getContent();
                            String content = choice.getMessage().getContent();
                            choice.getMessage().setContent(content + chunkContent);
                        }
                    }
                },
                e -> {
                    logger.error("", e);
                },
                () -> {
                    if(lastResult[0] == null) {
                        return;
                    }
                    extracted(lastResult,indexSearchDataList,context, out);
                    lastResult[0].setChoices(lastResult[1].getChoices());
                    out.flush();
                    out.close();
                }
        );
    }

    private void extracted(ChatCompletionResult[] lastResult, List<IndexSearchData> indexSearchDataList, GetRagContext ragContext, PrintWriter out) {
        if (lastResult[0] != null && !lastResult[0].getChoices().isEmpty()
                && indexSearchDataList != null && !indexSearchDataList.isEmpty()) {

            out.print("data: " + gson.toJson(lastResult[0]) + "\n\n");
        }
        out.print("data: " + "[DONE]" + "\n\n");
    }
}<|MERGE_RESOLUTION|>--- conflicted
+++ resolved
@@ -1,12 +1,9 @@
 package ai.servlet.api;
 
 import ai.audio.pojo.AsrResponse;
-<<<<<<< HEAD
-=======
 import ai.llm.pojo.ArvryuyiChatCompletionRequest;
 import ai.openai.pojo.ChatCompletionRequest;
 import ai.openai.pojo.ChatCompletionResult;
->>>>>>> 3a9ffd7c
 import ai.common.pojo.IndexSearchData;
 import ai.llm.pojo.GetRagContext;
 import ai.openai.pojo.ChatCompletionChoice;
@@ -15,20 +12,14 @@
 import ai.openai.pojo.ChatMessage;
 import ai.servlet.BaseServlet;
 import ai.utils.SensitiveWordUtil;
-<<<<<<< HEAD
-=======
 import ai.worker.DefaultWorker;
 import ai.utils.SensitiveWordUtil;
->>>>>>> 3a9ffd7c
 import ai.worker.ArvryuyiWorker;
 import ai.worker.audio.Asr4FlightsWorker;
 import ai.worker.llmIntent.LlmIntentWorker;
 import ai.worker.pojo.Asr4FlightData;
-<<<<<<< HEAD
-=======
 import com.google.gson.Gson;
 import lombok.extern.slf4j.Slf4j;
->>>>>>> 3a9ffd7c
 import io.reactivex.Observable;
 import org.slf4j.Logger;
 import org.slf4j.LoggerFactory;
@@ -58,8 +49,6 @@
 
     private final ArvryuyiWorker arvryuyiWorker = new ArvryuyiWorker();
 
-    private final ArvryuyiWorker arvryuyiWorker = new ArvryuyiWorker();
-
     @Override
     protected void doPost(HttpServletRequest req, HttpServletResponse resp) throws ServletException, IOException {
         req.setCharacterEncoding("UTF-8");
@@ -68,25 +57,13 @@
         String method = url.substring(url.lastIndexOf("/") + 1);
         if (method.equals("uploadVoice") || method.equals("asr4flights")) {
             this.asr4flights(req, resp);
-<<<<<<< HEAD
-=======
         } else if (method.equals("completions")) {
             this.completions(req, resp);
->>>>>>> 3a9ffd7c
         } else if (method.equals("arvryuyiCompletions")) {
             this.arvryuyiCompletions(req, resp);
         }
     }
 
-<<<<<<< HEAD
-    public void arvryuyiCompletions(HttpServletRequest req, HttpServletResponse resp) throws IOException {
-        PrintWriter out = resp.getWriter();
-        resp.setContentType("application/json;charset=utf-8");
-        ChatCompletionRequest chatCompletionRequest = reqBodyToObj(req, ChatCompletionRequest.class);
-        Observable<ChatCompletionResult> result = arvryuyiWorker.work("arvryuyi", chatCompletionRequest);
-        resp.setHeader("Content-Type", "text/event-stream;charset=utf-8");
-        streamOutPrint(result, null, null, out);
-=======
     public void completions(HttpServletRequest req, HttpServletResponse resp) throws IOException {
         resp.setContentType("application/json;charset=utf-8");
         ChatCompletionRequest chatCompletionRequest = reqBodyToObj(req, ChatCompletionRequest.class);
@@ -107,7 +84,6 @@
             ChatCompletionResult chatCompletionResult = arvryuyiWorker.completions(chatCompletionRequest);
             responsePrint(resp, gson.toJson(chatCompletionResult));
         }
->>>>>>> 3a9ffd7c
     }
     public void asr4flights(HttpServletRequest request, HttpServletResponse response) throws ServletException, IOException {
         Part filePart = request.getPart("audioFile");

--- conflicted
+++ resolved
@@ -245,7 +245,6 @@
 
   chat:
     route: best((landing&chatgpt),(kimi|ernie))
-    filter: sensitive,priority,stopping,continue
     backends:
       - backend: landing
         model: cascade
@@ -270,6 +269,7 @@
         enable: false
         stream: true
         priority: 10
+    filter: default_filter
 
   translate:
     - backend: ernie
@@ -392,70 +392,66 @@
 
   # Agent for Baidu Wenxin Yiyan, supporting Chinese text generation and natural language understanding.
   - name: yiYan
-    app_id: your-app-id
-    api_key: your-api-key
     driver: ai.agent.chat.wenxin.BaiduAgent
+    app_id: your-app-id
+    api_key: your-api-key
 
   # Agent for Tencent YuanQi, providing automated support for Tencent-related products and services.
   - name: yuanQi
-    app_id: your-app-id
-    api_key: your-api-key
     driver: ai.agent.chat.tencent.YuanQiAgent
+    app_id: your-app-id
+    api_key: your-api-key
 
   # Agent for stock queries, providing stock market information, analysis, and related services.
   - name: stock
     wrong_case: 抱歉
-<<<<<<< HEAD
-=======
     driver: ai.agent.chat.coze.CozeAgent
->>>>>>> 68c9ca8c
     token: your-token
     app_id: your-app-id
-    driver: ai.agent.chat.coze.CozeAgent
 
   # Agent for Xiaohongshu (Little Red Book) platform, providing user content recommendations, search, and interaction.
-  - name: zhiPu
+  - name: xiaohongshu
+    driver: ai.agent.chat.zhipu.ZhipuAgent
     token: your-token
     app_id: your-app-id
-    driver: ai.agent.chat.zhipu.ZhipuAgent
 
   # Agent for weather queries, helping users obtain real-time weather information and forecasts.
   - name: weather
+    driver: ai.agent.customer.WeatherAgent
     token: your-token
     app_id: weather_agent
-    driver: ai.agent.customer.WeatherAgent
 
   # Agent for querying dishonest persons, helping users access information about people listed as untrustworthy.
   - name: dishonest
+    driver: ai.agent.customer.DishonestPersonSearchAgent
     token: your-token
     app_id: dishonest_person_search_agent
-    driver: ai.agent.customer.DishonestPersonSearchAgent
 
   # Agent for high-speed train ticket queries, providing services to help users quickly find train ticket information.
   - name: ticket
+    driver: ai.agent.customer.HighSpeedTicketAgent
     app_id: high_speed_ticket_agent
-    driver: ai.agent.customer.HighSpeedTicketAgent
 
   # Agent for Youdao translation services, supporting translation between multiple languages.
   - name: youdao
+    driver: ai.agent.customer.YouDaoAgent
     app_id: your-app-id
     token: your-token
-    driver: ai.agent.customer.YouDaoAgent
-
-  # Sogou image search tool that can help you search for an image online based on your keywords.
-  - name: sogou
+
+  # It's a Sogou image search tool that can help you search for an image online based on your keywords
+  - name: sogou_search_pictures
+    driver: ai.agent.customer.SogouSearchPicturesAgent
     app_id: sogou_search_pictures
-    driver: ai.agent.customer.SogouSearchPicturesAgent
-
-    # Agent for fetching daily hot news, helping users retrieve trending news articles.
-  - name: news
-    app_id: hot_news
-    driver: ai.agent.customer.HotNewsAgent
-
-    # Agent for Bing search, helping users search content via Bing.
-  - name: bing
-    app_id: bing_search
-    driver: ai.agent.customer.BingSearchAgent
+
+  # This is a Baidu search tool that can help you search for some images online based on your keywords
+  - name: baidu_search_pictures
+    driver: ai.agent.customer.BaiduSearchPicturesAgent
+    app_id: baidu_search_pictures
+
+  # This is a tool configuration class that queries through text_to_sql_search.
+  - name: text_to_sql_search
+    driver: ai.agent.customer.TextToSqlSearchAgent
+    app_id: text_to_sql_search
 
 # The following is the configuration of workers, name is the name of the worker,
 # agent is the agent used by the worker, class is the implement class of the worker.
@@ -505,35 +501,20 @@
 
 # Filter rules for sensitive words or sentence, with priority and etc.
 filters:
-  # Sensitive words filter
-  - name: sensitive
-    groups:
-      # Mask sensitive words/sentences with stars "*"
-      - level: mask
-        rules: 'openai,FLG,
-                维尼熊,
-                เสรีภาพ,ประชาธิปไตย,กษัตริย์,รัฐประหาร,สื่อ,ม็อบ,อิสรภาพ'
-      # Erase sensitive words/sentences
-      - level: erase
-        # Rule Explanation: A single rule supports regular expressions but requires using \\, to replace the original ,
-        rules: 'your context,
-                根据\w{0\\,6}上下文,依据您提供的上下文,
-                ぶんみゃくにもとづいて,せいじてき,いけん,しそう'
-      # Block the output of sensitive words/sentences
-      - level: block
-        rules:  'shit,CNM,
-                六四,
-                цензура,протест,революция,права человека'
-  # Index words with high priority
-  - name: priority
-    rules:  'car,weather
-            社*保'
-  # Keywords to mark the lifecycle end of a multiple round conversation
-  # Or the beginning of a new conversation.
-  - name: stopping
-    rules: 'bye,
-            开始*'
-  # Keywords to mark the continuation of conversation, within multiple round.
-  - name: continue
-    rules: 'about,next,then,
-            资料'+  - name: default_filter
+    # Sensitive words filter
+    sensitive:
+      mask: "*"
+      level: 2
+      rules:
+        - rule: 'openai'
+    # Vector index words with high priority
+    priority:
+      - car
+      - weather
+    # Conversational stop word
+    stopping:
+      - bye
+    # Conversational continuation words
+    continue:
+      - about
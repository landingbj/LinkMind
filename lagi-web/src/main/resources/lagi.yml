system_title: Lagi

models:
  # The turing model is a language model provided by LandingBJ
  - name: landing
    type: Landing
    enable: false
    model: turing
    driver: ai.llm.adapter.impl.LandingAdapter
    api_key: your-api-key # http://saas.landingbj.com/

  # The qa model is a language model provided by LandingBJ
  - name: landing-qa
    type: Landing
    enable: false
    model: qa
    driver: ai.llm.adapter.impl.LandingAdapter
    api_key: your-api-key # http://saas.landingbj.com/

  # The tree model is a language model provided by LandingBJ
  - name: landing-tree
    type: Landing
    enable: false
    model: tree
    driver: ai.llm.adapter.impl.LandingAdapter
    api_key: your-api-key # http://saas.landingbj.com/

  # FastChat is an open platform designed for training, deploying, and evaluating chatbots based on large language models.
  - name: fastchat
    type: Vicuna
    enable: false
    model: vicuna-13b # vicuna-7b, vicuna-7b-16k,vicuna-13B-16k,vicuna-33B
    driver: ai.llm.adapter.impl.VicunaAdapter
    api_address: http://localhost:8090/v1/chat/completions

  # ChatGPT is a state-of-the-art language model developed by OpenAI
  - name: chatgpt
    type: GPT
    enable: true
    model: gpt-3.5-turbo-1106 # gpt-4-1106-preview
    driver: ai.llm.adapter.impl.GPTAdapter
    api_key: your-api-key # https://platform.openai.com/

  #  qwen (Tongyi Qianwen) is an advanced large-scale language model developed by Alibaba Cloud
  - name: qwen
    type: Qwen
    enable: false
    model: qwen-turbo # qwen-plus,qwen-max,qwen-max-1201,qwen-max-longcontext,
    driver: ai.llm.adapter.impl.QwenAdapter
    # help document https://help.aliyun.com/document_detail/2712195.html?spm=a2c4g.2712576.0.0.733b3374np40s0
    api_key: your-api-key # url address  https://bailian.console.aliyun.com/#/home

  #  ERNIE Bot (wen xin yi yan) is an advanced large-scale language model developed by Baidu
  - name: ernie
    type: Ernie
    enable: false
    model: ERNIE-Bot-turbo # ERNIE-4.0-8K,ERNIE-3.5-8K-0205,ERNIE-3.5-4K-0205, ERNIE-3.5-8K-1222
    driver: ai.llm.adapter.impl.ErnieAdapter
    # help document https://developer.baidu.com/article/detail.html?id=1089328
    #  url address https://console.bce.baidu.com/qianfan/ais/console/applicationConsole/application/create?_=1712653394604
    api_key: your-api-key
    secret_key: your-secret-key

  #  Zhipu AI(chatglm) is committed to building a new generation of cognitive intelligence models by Beijing Zhipu Huazhang Technology Co., LTD.
  - name: chatglm
    type: Zhipu
    enable: true
    model: glm-3-turbo # glm-4, glm-4v
    driver: ai.llm.adapter.impl.ZhipuAdapter
    api_key: your-api-key #  url address https://open.bigmodel.cn/usercenter/apikeys

  # Kimi is an intelligent assistant product developed by Moonshot AI.
  - name: kimi
    type: Moonshot
    enable: true
    model: moonshot-v1-8k # moonshot-v1-32k,moonshot-v1-128k
    driver: ai.llm.adapter.impl.MoonshotAdapter
    api_key: your-api-key #  url address https://platform.moonshot.cn/console/api-keys

  # Baichuan is a new generation of open source large language model launched by Baichuan AI
  - name: baichuan
    type: Baichuan
    enable: false
    model: Baichuan2-Turbo # Baichuan2-Turbo-192k,Baichuan2-53B
    driver: ai.llm.adapter.impl.BaichuanAdapter
    api_key: your-api-key # url address https://platform.baichuan-ai.com/console/apikey

  # iFLYTEK Spark is an AI cognitive model developed by iFLYTEK, aiming to provide natural language interaction and generation capabilities
  - name: spark
    type: Spark
    enable: true
    model: v1.1
    driver: ai.llm.adapter.impl.SparkAdapter
    app_id: your-app-id
    api_key: your-api-key  # https://console.xfyun.cn/
    secret_key: your-secret-key  # https://console.xfyun.cn/

    #SenseChat(ri ri xin) is a large language model developed by Shangtang
  - name: SenseChat
    type: SenseChat
    enable: true
    model: SenseChat-Turbo #SenseChat-FunctionCall #SenseChat-5  #SenseChat-128K #SenseChat-32K #SenseChat
    driver: ai.llm.adapter.impl.SenseChatAdapter
    api_key: your-api-key
    secret_key: your-secret-key # url address https://console.sensecore.cn/iam/Security/access-key

vectors:
  # Chroma is an AI-native open-source embedding database
  # The official website is https://www.trychroma.com/
  - name: Chroma
    driver : ai.vector.impl.ChromaVectorStore
    default_category: default
    url: http://localhost:8000

  # Pinecone is a vector database for building large-scale machine learning applications
  # The official website is https://www.pinecone.io/
  - name: Pinecone
    driver : ai.vector.impl.PineconeVectorStore
    default_category: default
    environment: your-environment
    project_name: your-project-name
    index_name: your-index-name
    api_key: your-api-key

functions:

  embedding:
    type: Landing
    api_endpoint: http://ai.landingbj.com

  stream_backend: kimi

  RAG:
    name: Chroma
    similarity_top_k: 10
    similarity_cutoff: 1
    parent_depth: 0
    child_depth: 0
  ASR:
    backends:
      - name: asr
        type: Landing
        enable: true
        priority: 10
  TTS:
    backends:
      - name: tts
        type: Landing
        enable: true
        priority: 10

  image2generation:
    backends:
      - name: image-generation
        type: Landing
        enable: true
        priority: 10

  image2captioning:
    backends:
      - name: image-captioning
        type: Landing
        enable: true
        priority: 10

  image2enhance:
    backends:
      - name: image-enhance
        type: Landing
        enable: true
        priority: 10

  video2generation:
    backends:
      - name: video-generation
        type: Landing
        enable: true
        priority: 10

  video2track:
    backends:
      - name: video-track
        type: Landing
        enable: true
        priority: 10

  video2enhance:
    backends:
      - name: video-enhance
        type: Landing
        enable: true
        priority: 10

# The following is the configuration of agents, name is the name of the agent,
# type is the type of the agent, class is the implement class of the agent.
agents:
  - name: qq
<<<<<<< HEAD
    api_key: random-key
    class: ai.agent.social.QQAgent

  - name: wechat
    api_key: random-key
    class: ai.agent.social.WechatAgent

  - name: ding
    api_key: random-key
    class: ai.agent.social.DingAgent
=======
    api_key: your-api-key
    driver: ai.agent.social.QQAgent

  - name: wechat
    api_key: your-api-key
    driver: ai.agent.social.WechatAgent

  - name: ding
    api_key: your-api-key
    driver: ai.agent.social.DingAgent
>>>>>>> b2019293

# The following is the configuration of workers, name is the name of the worker,
# agent is the agent used by the worker, class is the implement class of the worker.
workers:
  - name: qq-robot
    agent: qq
    driver: ai.worker.social.RobotWorker

  - name: wechat-robot
    agent: wechat
    driver: ai.worker.social.RobotWorker

  - name: ding-robot
    agent: ding
    driver: ai.worker.social.RobotWorker<|MERGE_RESOLUTION|>--- conflicted
+++ resolved
@@ -195,29 +195,16 @@
 # type is the type of the agent, class is the implement class of the agent.
 agents:
   - name: qq
-<<<<<<< HEAD
-    api_key: random-key
-    class: ai.agent.social.QQAgent
+    api_key: your-api-key
+    driver: ai.agent.social.QQAgent
 
   - name: wechat
-    api_key: random-key
-    class: ai.agent.social.WechatAgent
+    api_key: your-api-key
+    driver: ai.agent.social.WechatAgent
 
   - name: ding
-    api_key: random-key
-    class: ai.agent.social.DingAgent
-=======
-    api_key: your-api-key
-    driver: ai.agent.social.QQAgent
-
-  - name: wechat
-    api_key: your-api-key
-    driver: ai.agent.social.WechatAgent
-
-  - name: ding
     api_key: your-api-key
     driver: ai.agent.social.DingAgent
->>>>>>> b2019293
 
 # The following is the configuration of workers, name is the name of the worker,
 # agent is the agent used by the worker, class is the implement class of the worker.

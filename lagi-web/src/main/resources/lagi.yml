system_title: lag[i]

models:
  # Landing is a MOE model provided by Beijing Landing Technologies
  - name: landing
    type: Landing
    enable: true
    drivers:
      - model: turing,qa,tree,proxy,cascade
        driver: ai.llm.adapter.impl.LandingAdapter
      - model: image
        driver: ai.image.adapter.impl.LandingImageAdapter
      - model: landing-tts,landing-asr
        driver: ai.audio.adapter.impl.LandingAudioAdapter
      - model: video
        driver: ai.video.adapter.impl.LandingVideoAdapter
        oss: landing
    api_key: your-api-key # http://saas.landingbj.com/

  # FastChat is an open platform designed for training, deploying, and evaluating chatbots based on large language models.
  #  - name: fastchat
  #    type: Vicuna
  #    enable: false
  #    model: vicuna-13b,vicuna-7b,vicuna-7b-16k,vicuna-13B-16k,vicuna-33B
  #    driver: ai.llm.adapter.impl.VicunaAdapter
  #    api_address: http://localhost:8090/v1/chat/completions

  # ChatGPT is a state-of-the-art language model developed by OpenAI
  - name: chatgpt
    type: OpenAI
    enable: false
    model: gpt-3.5-turbo,gpt-4-1106-preview
    driver: ai.llm.adapter.impl.GPTAdapter
    api_key: your-api-key # https://platform.openai.com/

<<<<<<< HEAD
  # ChatGPT is a state-of-the-art language model developed by OpenAI
  - name: chatgpt-azure
    type: GPT
    model: gpt-3.5-turbo,gpt-4-1106-preview,gpt-4o-20240513
    enable: true
    driver: ai.llm.adapter.impl.GPTAzureAdapter
    endpoint: https://dgman-north-central-us-gpt4.openai.azure.com/
    api_key: 56cac597a3c1477da3b83a60f67c6507
=======
  # ChatGPT-Azure is a version of the ChatGPT model integrated into Microsoft Azure's suite of AI services.
  #  - name: chatgpt-azure
  #    type: Microsoft
  #    model: gpt-3.5-turbo,gpt-4-1106-preview,gpt-4o-20240513
  #    enable: true
  #    driver: ai.llm.adapter.impl.GPTAzureAdapter
  #    endpoint: your-endpoint
  #    api_key: your-api-key
>>>>>>> 70ffdbea

  #  qwen (TongyiQianwen) is an advanced large-scale language model developed by Alibaba Cloud
  - name: qwen
    type: Alibaba
    enable: false
    drivers:
      - model: qwen-turbo,qwen-plus,qwen-max,qwen-max-1201,qwen-max-longcontext,
        driver: ai.llm.adapter.impl.QwenAdapter
      - model: asr
        driver: ai.audio.adapter.impl.AlibabaAudioAdapter
      - model: vision
        driver: ai.video.adapter.impl.AlibabaVisionAdapter
        oss: alibaba
    # help document https://help.aliyun.com/document_detail/2712195.html?spm=a2c4g.2712576.0.0.733b3374np40s0
    api_key: your-api-key # url address  https://bailian.console.aliyun.com/#/home
    access_key_id: your-access-key-id
    access_key_secret: your-access-key-secret

  #  ERNIE Bot (WenxinYiyan) is an advanced large-scale language model developed by Baidu
  - name: ernie
    type: Baidu
    enable: true
    drivers:
      - model: ERNIE-Speed-128K,ERNIE-Bot-turbo,ERNIE-4.0-8K,ERNIE-3.5-8K-0205,ERNIE-3.5-4K-0205, ERNIE-3.5-8K-1222
        driver: ai.llm.adapter.impl.ErnieAdapter
      - model: Fuyu-8B,Stable-Diffusion-XL
        driver: ai.image.adapter.impl.BaiduImageAdapter
      - model: translate
        driver: ai.translate.adapter.impl.BaiduTranslateAdapter
        app_id: your-api-key
        security_key: your-security-key
      - model: enhance
        driver: ai.image.adapter.impl.BaiduAiImageAdapter
        api_key: your-api-key
        secret_key: 9your-sercet-key
      - model: aiVideo
        driver: ai.video.adapter.impl.BaiduVideoAdapter
        api_key: your-api-key
        secret_key: your-sercet-key
    # help document https://developer.baidu.com/article/detail.html?id=1089328
    #  url address https://console.bce.baidu.com/qianfan/ais/console/applicationConsole/application
    app_id: your-app-id
    api_key: your-api-key
    secret_key: your-sercet-key

  #  chatGLM is committed to building a new generation of cognitive intelligence models by Beijing Zhipu Huazhang Technology Co., LTD.
  #  - name: chatglm
  #    type: Zhipu
  #    enable: false
  #    model: glm-3-turbo,glm-4, glm-4v
  #    driver: ai.llm.adapter.impl.ZhipuAdapter
  #    api_key: your-api-key #  url address https://open.bigmodel.cn/usercenter/apikeys

  # Kimi is an intelligent assistant product developed by Moonshot AI.
  - name: kimi
    type: Moonshot
    enable: true
    model: moonshot-v1-8k,moonshot-v1-32k,moonshot-v1-128k
    driver: ai.llm.adapter.impl.MoonshotAdapter
    api_key: your-api-key  #  url address https://platform.moonshot.cn/console/api-keys

  # Baichuan is a new generation of open source large language model launched by Baichuan AI
  - name: baichuan
    type: Baichuan
    enable: true
    model: Baichuan2-Turbo,Baichuan2-Turbo-192k,Baichuan2-53B,Baichuan4
    driver: ai.llm.adapter.impl.BaichuanAdapter
    api_key: sk-c3ebfa901c895eea23d938c96f80f6d5 # url address https://platform.baichuan-ai.com/console/apikey

  # iFLYTEK Spark is an AI cognitive model developed by iFLYTEK, aiming to provide natural language interaction and generation capabilities
  - name: spark
<<<<<<< HEAD
    type: Spark
    enable: true
=======
    type: iFLYTEK
    enable: false
>>>>>>> 70ffdbea
    drivers:
      - model: v1.1,v2.1,v3.1,v3.5
        driver: ai.llm.adapter.impl.SparkAdapter
      - model: tti
        driver: ai.image.adapter.impl.SparkImageAdapter
    app_id: 948cf4b6
    api_key: 54f6e81f40a31d66d976496de895a7a4  # https://console.xfyun.cn/
    secret_key: ZDYyMjNmMTlkYTE0YWRmOWUwZTYxNjYz   # https://console.xfyun.cn/

  # ChatGPT is a state-of-the-art language model developed by OpenAI
  - name: ayena
    type: Ayena
    enable: true
    model: ayenaspring-basic-001
    driver: ai.llm.adapter.impl.AyenaAdapter
    api_key: sk-4a78244e7fab4af9ba2a3bf8eb3cacb4ldiehkid4h6tjkx2 # https://platform.openai.com/

<<<<<<< HEAD
    #SenseChat(RiRiXin) is a large language model developed by Shangtang
#  - name: SenseChat
#    type: SenseChat
#    enable: false
#    model: SenseChat-Turbo,SenseChat-FunctionCall,SenseChat-5,SenseChat-128K,SenseChat-32K #SenseChat
#    driver: ai.llm.adapter.impl.SenseChatAdapter
#    api_key: your-api-key
#    secret_key: your-secret-key # url address https://console.sensecore.cn/iam/Security/access-key

  # Gemini is a family of multimodal large language models developed by Google DeepMind.
#  - name: gemini
#    type: Gemini
#    enable: true
#    model: gemini-1.5-flash-latest,gemini-1.5-flash-latest,gemini-1.0-pro,gemini-1.5-pro-latest
#    driver: ai.llm.adapter.impl.GeminiAdapter
#    api_key: your-api-key
=======
  # SenseChat(RiRiXin) is a large language model developed by SenseTime
  #  - name: SenseChat
  #    type: SenseTime
  #    enable: false
  #    model: SenseChat-Turbo,SenseChat-FunctionCall,SenseChat-5,SenseChat-128K,SenseChat-32K #SenseChat
  #    driver: ai.llm.adapter.impl.SenseChatAdapter
  #    api_key: your-api-key
  #    secret_key: your-secret-key # url address https://console.sensecore.cn/iam/Security/access-key

  # Gemini is a family of multimodal large language models developed by Google DeepMind.
  #  - name: gemini
  #    type: Google
  #    enable: true
  #    model: gemini-1.5-flash-latest,gemini-1.5-flash-latest,gemini-1.0-pro,gemini-1.5-pro-latest
  #    driver: ai.llm.adapter.impl.GeminiAdapter
  #    api_key: your-api-key
>>>>>>> 70ffdbea

  # Doubao(Doubao) is a AI tool developed by ByteDance based on the lark model
  #  - name: doubao
  #    type: ByteDance
  #    enable: true
  #    drivers:
  #      # url address https://console.volcengine.com/ark/region:ark+cn-beijing/apiKey
  #      - model: doubao-pro-4k,doubao-pro-32k
  #        driver: ai.llm.adapter.impl.DoubaoAdapter
  #        # https://console.volcengine.com/speech/app
  #      - model: openspeech
  #        driver: ai.audio.adapter.impl.VolcEngineAudioAdapter
  #        oss: landing
  #    api_key: your-api-key
  #    app_id : your-app-id
  #    access_token: your-access-token
  #    alias: doubao-pro-4k=your_endpoint_id,doubao-pro-32k=your_endpoint_id
  #    # address https://console.volcengine.com/ark/region:ark+cn-beijing/endpoint?current=1&pageSize=10

stores:
  vector:
    # Chroma is an AI-native open-source embedding database
    # The official website is https://www.trychroma.com/
    - name: chroma
      driver: ai.vector.impl.ChromaVectorStore
      default_category: default
      similarity_top_k: 10
      similarity_cutoff: 0.5
      parent_depth: 1
      child_depth: 1
      url: http://chroma-chromadb-0.chroma-chromadb:8000
#      url: http://test.digimeta.com.cn:16990
    # Pinecone is a vector database for building large-scale machine learning applications
    # The official website is https://www.pinecone.io/
    - name: pinecone
      driver: ai.vector.impl.PineconeVectorStore
      default_category: default
      similarity_top_k: 10
      similarity_cutoff: 0.5
      parent_depth: 1
      child_depth: 1
      environment: your-environment
      project_name: your-project-name
      index_name: your-index-name
      api_key: your-api-key

    # Milvus is an open-source vector database designed for storing and searching large volumes of vector data.
    # The official website is https://milvus.io/
    - name: milvus
      driver: ai.vector.impl.MilvusVectorStore
      default_category: default
      similarity_top_k: 3
      similarity_cutoff: 0.5
      parent_depth: 1
      child_depth: 1
      url: http://localhost:19530
      token: your-token

  oss:
    - name: landing
      driver: ai.oss.impl.LandingOSS
      bucket_name: lagi
      enable: true

    - name: alibaba
      driver: ai.oss.impl.AlibabaOSS
      access_key_id: your-access-key-id
      access_key_secret: your-access-key-secret
      bucket_name: ai-service-oss
      enable: true

  bigdata:
    - name: elasticsearch
      driver: ai.bigdata.impl.ElasticsearchAdapter
      host: 8.140.53.237
      port: 9200
      enable: true

  rag:
    vector: chroma
    fulltext: elasticsearch
    graph: landing
    enable: true
    priority: 10
    default: "Please give prompt more precisely"

  medusa:
    enable: false
    algorithm: hash

functions:
  embedding:
    - backend: qwen
      type: Qwen
      api_key: sk-f4f5565da70f49228a8f3fc2d231a543

  chat:
    - backend: ayena
      model: ayenaspring-basic-001
      enable: true
      stream: true
      priority: 60

    - backend: spark
      model: v3.5
      enable: true
      stream: true
      priority: 100

    - backend: chatgpt-azure
      model: gpt-4o-20240513
      enable: true
      stream: true
      priority: 90
      api_version: 2024-02-15-preview
      deployment: gpt-4o-20240513

    - backend: baichuan
      model: Baichuan4
      enable: true
      stream: true
      priority: 80

#    - backend: chatgpt
#      model: gpt-3.5-turbo
#      enable: false
#      stream: false
#      priority: 120
#
#    - backend: ernie
#      model: ERNIE-Speed-128K
#      enable: false
#      stream: true
#      priority: 10

  translate:
    - backend: ernie
      model: translate
      enable: true
      priority: 10

  speech2text:
    - backend: qwen
      model: asr
      enable: true
      priority: 10

  text2speech:
    - backend: landing
      model: tts
      enable: true
      priority: 10

  speech2clone:
    - backend: doubao
      model: openspeech
      enable: true
      priority: 10
      others: your-speak-id

  text2image:
    - backend: spark
      model: tti
      enable: true
      priority: 10
    - backend: ernie
      model: Stable-Diffusion-XL
      enable: true
      priority: 5

  image2text:
    - backend: ernie
      model: Fuyu-8B
      enable: true
      priority: 10

  image2enhance:
    - backend: ernie
      model: enhance
      enable: true
      priority: 10

  text2video:
    - backend: landing
      model: video
      enable: true
      priority: 10

  image2video:
    - backend: qwen
      model: vision
      enable: true
      priority: 10

  video2track:
    - backend: landing
      model: video
      enable: true
      priority: 10

  video2enhance:
    - backend: qwen
      model: vision
      enable: true
      priority: 10


# The following is the configuration of agents, name is the name of the agent,
# type is the type of the agent, class is the implement class of the agent.
agents:
  - name: qq
    api_key: your-api-key
    driver: ai.agent.social.QQAgent

  - name: wechat
    api_key: your-api-key
    driver: ai.agent.social.WechatAgent

  - name: ding
    api_key: your-api-key
    driver: ai.agent.social.DingAgent

# The following is the configuration of workers, name is the name of the worker,
# agent is the agent used by the worker, class is the implement class of the worker.
workers:
  - name: qq-robot
    agent: qq
    worker: ai.worker.social.RobotWorker

  - name: wechat-robot
    agent: wechat
    worker: ai.worker.social.RobotWorker

  - name: ding-robot
    agent: ding
    worker: ai.worker.social.RobotWorker

  # Example for Airport Enhancement
  - name: asr4flights
    worker: ai.worker.social.Asr4FlightsWorker<|MERGE_RESOLUTION|>--- conflicted
+++ resolved
@@ -33,16 +33,6 @@
     driver: ai.llm.adapter.impl.GPTAdapter
     api_key: your-api-key # https://platform.openai.com/
 
-<<<<<<< HEAD
-  # ChatGPT is a state-of-the-art language model developed by OpenAI
-  - name: chatgpt-azure
-    type: GPT
-    model: gpt-3.5-turbo,gpt-4-1106-preview,gpt-4o-20240513
-    enable: true
-    driver: ai.llm.adapter.impl.GPTAzureAdapter
-    endpoint: https://dgman-north-central-us-gpt4.openai.azure.com/
-    api_key: 56cac597a3c1477da3b83a60f67c6507
-=======
   # ChatGPT-Azure is a version of the ChatGPT model integrated into Microsoft Azure's suite of AI services.
   #  - name: chatgpt-azure
   #    type: Microsoft
@@ -51,7 +41,6 @@
   #    driver: ai.llm.adapter.impl.GPTAzureAdapter
   #    endpoint: your-endpoint
   #    api_key: your-api-key
->>>>>>> 70ffdbea
 
   #  qwen (TongyiQianwen) is an advanced large-scale language model developed by Alibaba Cloud
   - name: qwen
@@ -114,57 +103,26 @@
     api_key: your-api-key  #  url address https://platform.moonshot.cn/console/api-keys
 
   # Baichuan is a new generation of open source large language model launched by Baichuan AI
-  - name: baichuan
-    type: Baichuan
-    enable: true
-    model: Baichuan2-Turbo,Baichuan2-Turbo-192k,Baichuan2-53B,Baichuan4
-    driver: ai.llm.adapter.impl.BaichuanAdapter
-    api_key: sk-c3ebfa901c895eea23d938c96f80f6d5 # url address https://platform.baichuan-ai.com/console/apikey
+  #  - name: baichuan
+  #    type: Baichuan
+  #    enable: false
+  #    model: Baichuan2-Turbo,Baichuan2-Turbo-192k,Baichuan2-53B
+  #    driver: ai.llm.adapter.impl.BaichuanAdapter
+  #    api_key: your-api-key # url address https://platform.baichuan-ai.com/console/apikey
 
   # iFLYTEK Spark is an AI cognitive model developed by iFLYTEK, aiming to provide natural language interaction and generation capabilities
   - name: spark
-<<<<<<< HEAD
-    type: Spark
-    enable: true
-=======
     type: iFLYTEK
     enable: false
->>>>>>> 70ffdbea
     drivers:
       - model: v1.1,v2.1,v3.1,v3.5
         driver: ai.llm.adapter.impl.SparkAdapter
       - model: tti
         driver: ai.image.adapter.impl.SparkImageAdapter
-    app_id: 948cf4b6
-    api_key: 54f6e81f40a31d66d976496de895a7a4  # https://console.xfyun.cn/
-    secret_key: ZDYyMjNmMTlkYTE0YWRmOWUwZTYxNjYz   # https://console.xfyun.cn/
-
-  # ChatGPT is a state-of-the-art language model developed by OpenAI
-  - name: ayena
-    type: Ayena
-    enable: true
-    model: ayenaspring-basic-001
-    driver: ai.llm.adapter.impl.AyenaAdapter
-    api_key: sk-4a78244e7fab4af9ba2a3bf8eb3cacb4ldiehkid4h6tjkx2 # https://platform.openai.com/
-
-<<<<<<< HEAD
-    #SenseChat(RiRiXin) is a large language model developed by Shangtang
-#  - name: SenseChat
-#    type: SenseChat
-#    enable: false
-#    model: SenseChat-Turbo,SenseChat-FunctionCall,SenseChat-5,SenseChat-128K,SenseChat-32K #SenseChat
-#    driver: ai.llm.adapter.impl.SenseChatAdapter
-#    api_key: your-api-key
-#    secret_key: your-secret-key # url address https://console.sensecore.cn/iam/Security/access-key
-
-  # Gemini is a family of multimodal large language models developed by Google DeepMind.
-#  - name: gemini
-#    type: Gemini
-#    enable: true
-#    model: gemini-1.5-flash-latest,gemini-1.5-flash-latest,gemini-1.0-pro,gemini-1.5-pro-latest
-#    driver: ai.llm.adapter.impl.GeminiAdapter
-#    api_key: your-api-key
-=======
+    app_id: your-app-id
+    api_key: you-api-key  # https://console.xfyun.cn/
+    secret_key: you-secret-key   # https://console.xfyun.cn/
+
   # SenseChat(RiRiXin) is a large language model developed by SenseTime
   #  - name: SenseChat
   #    type: SenseTime
@@ -181,7 +139,6 @@
   #    model: gemini-1.5-flash-latest,gemini-1.5-flash-latest,gemini-1.0-pro,gemini-1.5-pro-latest
   #    driver: ai.llm.adapter.impl.GeminiAdapter
   #    api_key: your-api-key
->>>>>>> 70ffdbea
 
   # Doubao(Doubao) is a AI tool developed by ByteDance based on the lark model
   #  - name: doubao
@@ -212,8 +169,8 @@
       similarity_cutoff: 0.5
       parent_depth: 1
       child_depth: 1
-      url: http://chroma-chromadb-0.chroma-chromadb:8000
-#      url: http://test.digimeta.com.cn:16990
+      url: http://localhost:8000
+
     # Pinecone is a vector database for building large-scale machine learning applications
     # The official website is https://www.pinecone.io/
     - name: pinecone
@@ -256,7 +213,7 @@
   bigdata:
     - name: elasticsearch
       driver: ai.bigdata.impl.ElasticsearchAdapter
-      host: 8.140.53.237
+      host: localhost
       port: 9200
       enable: true
 
@@ -276,46 +233,32 @@
   embedding:
     - backend: qwen
       type: Qwen
-      api_key: sk-f4f5565da70f49228a8f3fc2d231a543
+      api_key: you-api-key
 
   chat:
-    - backend: ayena
-      model: ayenaspring-basic-001
+    - backend: landing
+      model: cascade
       enable: true
       stream: true
-      priority: 60
-
-    - backend: spark
-      model: v3.5
-      enable: true
+      priority: 350
+
+    - backend: kimi
+      model: moonshot-v1-8k
+      enable: false
       stream: true
-      priority: 100
-
-    - backend: chatgpt-azure
-      model: gpt-4o-20240513
-      enable: true
+      priority: 150
+
+    - backend: chatgpt
+      model: gpt-3.5-turbo
+      enable: false
       stream: true
-      priority: 90
-      api_version: 2024-02-15-preview
-      deployment: gpt-4o-20240513
-
-    - backend: baichuan
-      model: Baichuan4
-      enable: true
+      priority: 120
+
+    - backend: ernie
+      model: ERNIE-Speed-128K
+      enable: false
       stream: true
-      priority: 80
-
-#    - backend: chatgpt
-#      model: gpt-3.5-turbo
-#      enable: false
-#      stream: false
-#      priority: 120
-#
-#    - backend: ernie
-#      model: ERNIE-Speed-128K
-#      enable: false
-#      stream: true
-#      priority: 10
+      priority: 10
 
   translate:
     - backend: ernie

window.category = "";

window.finger = null;

var rag = true;

window.onload = function () {
    window.category = getCookie("category");
    var categoryTmp = window.category;
    if (categoryTmp === "" || categoryTmp === undefined) {
        getCategory("");
    } else {
        getCategory(categoryTmp);
    }
    
    initHelloPage();
    loadTheme();
    showPromptNav();

<<<<<<< HEAD
    // getPromptDialog(2);
=======
    let zsk_list = $("#zsk-select");
    zsk_list.append(`<li data-value="${window.category}" class="activate">&nbsp; &nbsp;京能</li>
    <li data-value  ="defualt">&nbsp;&nbsp; 不使用知识库</li>`)
    zsk_list.click(function (e, a) {
        let konwn = $(e.target).data('value');
        if(konwn == 'defualt') {
            rag = false;
        } else {
            rag = true;
        }
        window.category = konwn;
        $(this).children('li').each(function(i, el){
            let k = $(el);
            if(el == e.target) {
                k.addClass('activate');
            } else {
                k.removeClass('activate');
            }
        })
    });

>>>>>>> 71bd124e

    Fingerprint2.get(function(components) {
        const values = components.map(function(component,index) {
            if (index === 0) { //把微信浏览器里UA的wifi或4G等网络替换成空,不然切换网络会ID不一样
                return component.value.replace(/\bNetType\/\w+\b/, '')
            }
            return component.value
        })
        // 生成最终id murmur
        console.log(values)  //使用的浏览器信息
        const murmur = Fingerprint2.x64hash128(values.join(''), 31)
        console.log(murmur) //生成的标识码
        window.finger = murmur;
    })
}


function setCookie(cname, cvalue, exdays) {
    var d = new Date();
    d.setTime(d.getTime() + (exdays * 24 * 60 * 60 * 1000));
    var expires = "expires=" + d.toGMTString();
    document.cookie = "category=" + cvalue + "; " + expires;
}

function getCookie(cname) {
    var name = cname + "=";
    var ca = document.cookie.split(';');
    for (var i = 0; i < ca.length; i++) {
        var c = ca[i].trim();
        if (c.indexOf(name) == 0) return c.substring(name.length, c.length);
    }
    return "";
}


function generateUUID() {
    return 'xxxxxxxx-xxxx-4xxx-yxxx-xxxxxxxxxxxx'.replace(/[xy]/g, function (c) {
        var r = Math.random() * 16 | 0,
            v = c == 'x' ? r : (r & 0x3 | 0x8);
        return v.toString(16);
    });
}

function getCategory(currentCategory) {
    $.ajax({
        type: "GET",
        url: "user/getRandomCategory?currentCategory=" + currentCategory,
        success: function (res) {
            var category = 'temp';
            if (res.status === 'success') {
                category = res.data.category;
                setCookie("category", category, 180);
            } else {
                setCookie("category", category, 1);
            }
            window.category = category;
        },
        error: function (res) {
            var category = 'temp';
            setCookie("category", category, 1);
            window.category = category;
        }
    });
}

// *******************************事件绑定 结束*****************************************************

// *******************************全局变量 开始*****************************************************
// chat 窗口索引
var chatIndex = -1;
var chatList = [];
// 是否正在查询
var querying = false;
// var theme = localStorage.getItem("theme") ? localStorage.getItem("theme") : "light" ;
var themes = ["light", "dark"];
var themeIndex = 0;
var themeHtmls = [
    `<svg stroke="currentColor" fill="none" stroke-width="2" viewBox="0 0 24 24" stroke-linecap="round"
    stroke-linejoin="round" class="h-4 w-4" height="1em" width="1em" xmlns="http://www.w3.org/2000/svg">
    <path d="M21 12.79A9 9 0 1 1 11.21 3 7 7 0 0 0 21 12.79z"></path>
  </svg>
  Dark mode`,
    `<svg stroke="currentColor" fill="none" stroke-width="2" viewBox="0 0 24 24" stroke-linecap="round"
    stroke-linejoin="round" class="h-4 w-4" height="1em" width="1em" xmlns="http://www.w3.org/2000/svg">
    <circle cx="12" cy="12" r="5"></circle>
    <line x1="12" y1="1" x2="12" y2="3"></line>
    <line x1="12" y1="21" x2="12" y2="23"></line>
    <line x1="4.22" y1="4.22" x2="5.64" y2="5.64"></line>
    <line x1="18.36" y1="18.36" x2="19.78" y2="19.78"></line>
    <line x1="1" y1="12" x2="3" y2="12"></line>
    <line x1="21" y1="12" x2="23" y2="12"></line>
    <line x1="4.22" y1="19.78" x2="5.64" y2="18.36"></line>
    <line x1="18.36" y1="5.64" x2="19.78" y2="4.22"></line>
  </svg>
  Light mode`
]

var queryUrl = "search/questionAnswer";

var channelId = 437;


// *******************************全局变量 结束*****************************************************

// *******************************工具函数 开始*****************************************************

// *******************************工具函数 结束*****************************************************


function loadTheme() {
    themeIndex = localStorage.getItem("theme") == 1 ? 1 : 0;
    $('#themeChange').prop('data-theme', themeIndex);
    chooseTheme();
}

function changeTheme(el) {
    let that = $(el);
    let th = that.prop('data-theme');
    themeIndex = th == 0 ? 1 : 0;
    chooseTheme();
    // dom 层
    that.prop('data-theme', themeIndex);
    that.empty();
    that.append(themeHtmls[themeIndex]);
}


function chooseTheme() {
    var html = document.getElementsByTagName("html")[0]
    html.classList.remove("light", "dark");
    html.classList.add(themes[themeIndex]);
    html.style["color-scheme"] = themes[themeIndex];
    localStorage.setItem("theme", themeIndex);
}


// 查询
function query() {
    // 获取文档内容
    let queryString = $('#queryContent').val();
    $('#queryContent').val('');
    if (isBlank(queryString)) {
        return;
    }
    if (querying) {
        console.log("正在查询");
        return;
    }
    querying = true;
    // 执行访问远程访问，调用 qury 访问
    if (chatIndex == -1) {
        newChat();
    }
    // 修改按钮 内容为加载中
    disableQueryBtn();
    // 添加chat
    let answerJq = addOneChat({"question": queryString});
    // 测试
    sleep(200).then(() => {
        // 调用接口拿到结果
        let answer = getAnswer(queryString);
        // 跟新答案
        fillAnswer(answerJq, answer)
        enableQueryBtn();
        querying = false;
    })

}

function disableQueryBtn() {
    // let html = `
    // <div class="text-2xl" style="line-height: 1.3rem;">
    // <span class="load_dot1">·</span><span class="load_dot2">·</span><span class="load_dot3">·</span>
    // </div>`;
    // $('#queryBtn').html(html);
    $('#queryBtn').prop("disabled", true);

}

function enableQueryBtn() {
    // let html = `
    // <svg
    //     stroke="currentColor" fill="none" stroke-width="2" viewBox="0 0 24 24"
    //     stroke-linecap="round" stroke-linejoin="round" height="1em" width="1em"
    //     xmlns="http://www.w3.org/2000/svg" class="h-4 w-4 mr-1">
    //     <line x1="22" y1="2" x2="11" y2="13"></line>
    //     <polygon points="22 2 15 22 11 13 2 9 22 2"></polygon>
    // </svg>`;
    // let html = ' <img  src="images/search.png">'
    // $('#queryBtn').html(html);
    $('#queryBtn').prop("disabled", false);

}

function getAnswer(question) {
    var result = '';
    var paras = {
        "messages": [
            {"role": "user", "content": question}
        ],
        "category": window.category,
        "channelId": channelId
        // 这里最后不能写死
    };
    $.ajax({
        type: "POST",
        contentType: "application/json;charset=utf-8",
        url: queryUrl,
        async: false,
        data: JSON.stringify(paras),
//        async: false,
        success: function (json) {
//        	defer.resolve(json);
            var res = $.parseJSON(JSON.stringify(json));    //这里需要修改解析方式
            if (res != null && res.status == "success") {
                // 将json对象与uuid一起写入到session中
                var uuid = getUuid();
                storageJson(uuid, json);
                // 获取回答的个数
                var length = res.data.length;
                var textArr = new Array();
                var refFileArr = new Array();
                var refPathArr = new Array();
                for (var i = 0; i < length; i++) {
                    textArr.push(res.data[i].text);
                    refFileArr.push(res.data[i].filename);
                    refPathArr.push(res.data[i].filepath);
                }
                // 修改内容
                result = textArr[0];
            }
        },
        error: function () {
            alert("返回失败");

        }

    });
    return result;
}


function newChat() {
    var d = {}
    chatList.push(d);
    chatIndex = chatList.length - 1;
    changeChat(chatList[chatIndex]);
}


function showStopBox() {
    $('#stopChat').prop("display", true);
}

let inputMaxHeight = 0;
let inputMinHeight = 0;

$("#queryBox textarea").on("input", function () {
    let el = $(this);
    if (document.body.clientWidth >= 900) {
        if (inputMinHeight != 0) {
            el.height(inputMinHeight);
        }
        return;
    }
    flexibleTextarea(el);
});

function flexibleTextarea(el) {
    if (inputMaxHeight == 0) {
        inputMaxHeight = el.height() * 5;
        inputMinHeight = el.height();
    }

    // 缩小
    hideStretch();
    el.height(inputMinHeight);
    let curHeight = el.prop('scrollHeight');
    if (inputMaxHeight >= curHeight) {
        el.height(curHeight);
    } else {
        // 扩展到最大
        el.height(inputMaxHeight);
    }
    if (el.height() > (inputMinHeight * 2)) {
        showStretch();
    }

}

function showStretch() {
    $('#textareaScretch').show();
}

function hideStretch() {
    $('#textareaScretch').hide();
}

function showTextareaMask() {
    $('#textareaMask').show();
    let y = $('#queryBox textarea').offset().top;
    let x = $('#queryBox textarea').offset().left;
    // 同步输入
    $('#textareaCopy').val($("#queryBox textarea").val());
    // 动画
    $('#textareaMask').offset({top: y, let: x});
    $('#textareaMask').animate({top: '0'});

}

function hideTextareaMask() {
    // 隐藏动画
    // let y = $('#queryBox textarea').offset().top;
    // let x = $('#queryBox textarea').offset().left;
    // $('#textareaMask').animate({top:y});
    $('#textareaMask').hide();
    $('#textareaCopy').val('');
    flexibleTextarea($('#queryBox textarea'));
}

$("#textareaCopy").on("input", function () {
    $("#queryBox textarea").val($(this).val());
});


window.addEventListener('resize', function () {
    let el = $("#queryBox textarea");
    if (document.body.clientWidth >= 900) {
        if (inputMinHeight != 0) {
            el.height(inputMinHeight);
        }
        return;
    }
    flexibleTextarea(el);
});
<|MERGE_RESOLUTION|>--- conflicted
+++ resolved
@@ -17,9 +17,6 @@
     loadTheme();
     showPromptNav();
 
-<<<<<<< HEAD
-    // getPromptDialog(2);
-=======
     let zsk_list = $("#zsk-select");
     zsk_list.append(`<li data-value="${window.category}" class="activate">&nbsp; &nbsp;京能</li>
     <li data-value  ="defualt">&nbsp;&nbsp; 不使用知识库</li>`)
@@ -41,7 +38,6 @@
         })
     });
 
->>>>>>> 71bd124e
 
     Fingerprint2.get(function(components) {
         const values = components.map(function(component,index) {

--- conflicted
+++ resolved
@@ -326,13 +326,8 @@
         ]),
         "temperature": 0.8,
         "max_tokens": 1024,
-<<<<<<< HEAD
-        "stream": false
-        // "stream": false
-=======
         // "stream": true,
         "stream": true
->>>>>>> 25eef06e
     };
     if (agentId) {
         paras["worker"] = "appointedWorker";
@@ -425,11 +420,7 @@
     $.ajax({
         type: "POST",
         contentType: "application/json;charset=utf-8",
-<<<<<<< HEAD
-        url: "v1/worker/completions",
-=======
         url: url,
->>>>>>> 25eef06e
         // url: "v1/worker/completions",
         data: JSON.stringify(paras),
         success: function (res) {
@@ -482,12 +473,8 @@
     }
 
     async function generateStream(paras) {
-<<<<<<< HEAD
-        const response = await fetch('v1/worker/completions', {
-=======
         let url = paras.agentId ? 'chat/go' : 'v1/chat/completions';
         const response = await fetch(url, {
->>>>>>> 25eef06e
             method: "POST",
             cache: "no-cache",
             keepalive: true,

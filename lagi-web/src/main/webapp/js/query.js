let queryLock = false;
var PromptDialog = 0;

const words = [
    "股票", "天气", "油价", "新闻", "财经", "健康", "医疗",
    "教育", "游戏", "购物", "电影推荐", "美食", "食谱",
    "旅行", "翻译", "心理咨询", "投资", "区块链", "AI绘画",
    "编程助手", "数据分析", "社交媒体", "聊天", "运动健身", "租车",
    "交通", "智能家居", "宠物护理", "时尚", "工作助手", "营销",
    "SEO优化", "招聘", "天气预报", "空气质量", "旅行规划", "导航",
    "语音助手", "虚拟助手", "记账", "理财", "房产估值", "租房助手",
    "日程管理", "音乐推荐", "图书推荐", "家装设计", "电商", "促销分析",
    "心理健康", "疾病诊断", "运动分析", "天气提醒", "历史知识",
    "科学探索", "编程教学", "语言学习", "语法检查", "面试准备", "写作助手",
    "论文查重", "考试复习", "定制化学习", "儿童教育", "旅游翻译",
    "语音翻译", "多语言沟通", "实时翻译", "新闻追踪", "事件提醒",
    "个人助理", "学习路径", "职业规划", "求职简历", "招聘筛选",
    "游戏攻略", "竞技分析", "运动战术", "健身计划", "减脂",
    "心率监控", "血压监控", "睡眠分析", "营养摄入", "减压助手",
    "会议记录", "在线课堂", "绘画教学", "智能合同助手", "法律顾问",
    "税务助手", "智能财务", "危机预测", "客户服务", "自然灾害预警",
    "环保数据", "气候变化", "星座运势", "心理测试", "名人信息"
];

const ERROR_MESSAGE = "很抱歉，现在暂时无法回答您的问题。我们会持续学习和改进，努力为您带来更好的服务体验。";

// 绑定页面回车事件
$('#queryContent').keydown(function (event) {
    // console.log("event:" + event)
    if (event.keyCode === 13) {
        event.preventDefault();
        textQuery();
    }
});


function matchingAgents(word) {
    $('#item-content').hide();
    showBallDiv();
    highlightWord(word);
    setTimeout(() => {
        hideBallDiv();
        resetBallState();
        $('#item-content').show();
    }, 3000);
}

async function textQuery() {
    if (queryLock) {
        alert("有对话正在进行请耐心等待");
        return;
    }
    queryLock = true;
    disableQueryBtn();
    let question = $('#queryBox textarea').val();
    if (isBlank(question)) {
        alert("请输入有效字符串！！！");
        $('#queryBox textarea').val('');
        enableQueryBtn();
        querying = false;
        queryLock = false;
        return;
    }

    try {
        let highword = getHighWord(question);
        highlightWord(highword)
    } catch (error) {

    }
    let agentId = currentAppId;

    // 隐藏非对话内容
    // hideHelloContent();

    $('#queryBox textarea').val('');
    let conversation = {user: {question: question}, robot: {answer: ''}};

    await sleep(200);

    if (currentPromptDialog !== undefined && currentPromptDialog.key === SOCIAL_NAV_KEY) {
        let robotAnswerJq = await socialAgentsConversation(question);
    } else {
        let robotAnswerJq = await newConversation(conversation);
        await getTextResult(question.trim(), robotAnswerJq, conversation, agentId);
        // let request = await getRequest(question, agentId);
        // generateSelect(request, robotAnswerJq);
    }

    currentAppId = null;
}

async function appointTextQuery(question, selectedAgentId) {
    if (queryLock) {
        alert("有对话正在进行请耐心等待");
        return;
    }
    queryLock = true;
    disableQueryBtn();
    if (isBlank(question)) {
        alert("请输入有效字符串！！！");
        $('#queryBox textarea').val('');
        enableQueryBtn();
        querying = false;
        queryLock = false;
        return;
    }
    let agentId = selectedAgentId;

    // 隐藏非对话内容
    // hideHelloContent();

    $('#queryBox textarea').val('');
    let conversation = {user: {question: question}, robot: {answer: ''}};

    await sleep(200);

    if (currentPromptDialog !== undefined && currentPromptDialog.key === SOCIAL_NAV_KEY) {
        socialAgentsConversation(question);
    } else {
        let robotAnswerJq = await newConversation(conversation);
        getTextResult(question.trim(), robotAnswerJq, conversation, agentId);
    }
}


const GET_QR_CODE = "GET_QR_CODE";
const TIMER_WHO = "TIMER_WHO";
const TIMER_WHAT = "TIMER_WHAT";
const TIMER_WHEN = "TIMER_WHEN";
const ROBOT_ENABLE = "ROBOT_ENABLE";
const SOCIAL_AUTH_APP = [];
const SOCIAL_CHANEL = {};
const SOCIAL_PROMPT_STEPS = new Map();
SOCIAL_PROMPT_STEPS.set(GET_QR_CODE, 0);
SOCIAL_PROMPT_STEPS.set(TIMER_WHO, 0);
SOCIAL_PROMPT_STEPS.set(TIMER_WHAT, 0);
SOCIAL_PROMPT_STEPS.set(TIMER_WHEN, 0);
SOCIAL_PROMPT_STEPS.set(ROBOT_ENABLE, 0);
const SOCIAL_APP_MAP = new Map();

const TIMER_DATA = {};

function setSocialPromptStepDone(step) {
    SOCIAL_PROMPT_STEPS.set(step, 1);
}

function resetSocialPromptStep() {
    SOCIAL_PROMPT_STEPS.forEach((value, key) => {
        SOCIAL_PROMPT_STEPS.set(key, 0);
    });
    SOCIAL_AUTH_APP.length = 0;
}

function getNextSocialPromptStep() {
    let nextStep = '';
    for (let [key, value] of SOCIAL_PROMPT_STEPS) {
        if (value === 0) {
            nextStep = key;
            break;
        }
    }
    return nextStep;
}

async function socialAgentsConversation(question) {
    let questionHtml = '<div>' + question + '</div>';
    let jq = await addUserDialog(questionHtml);
    let nextStep = getNextSocialPromptStep();
    nextPrompt(nextStep, question);
}

function nextPrompt(action, prompt) {
    if (action === TIMER_WHO) {
        TIMER_DATA["contact"] = prompt;
        addRobotDialog('请问您想发什么消息？</br>');
        setSocialPromptStepDone(action);
        unlockInput();
        return;
    } else if (action === TIMER_WHAT) {
        TIMER_DATA["message"] = prompt;
        addRobotDialog('现在吗？还是之后具体什么时间？</br>');
        setSocialPromptStepDone(action);
        unlockInput();
        return;
    } else if (action === TIMER_WHEN) {
        getStandardTime(action, prompt);
        return;
    } else if (action === ROBOT_ENABLE) {
        startRobot(action, prompt);
        return;
    }
    $.ajax({
        type: "POST",
        contentType: "application/json;charset=utf-8",
        url: "/v1/rpa/nextPrompt",
        data: JSON.stringify({"action": action, "prompt": prompt}),
        success: function (res) {
            if (res.status === "failed") {

            } else {
                if (action === GET_QR_CODE) {
                    let appIdList = res.appId.split(',');
                    SOCIAL_CHANEL["appIdList"] = JSON.parse(JSON.stringify(appIdList));
                    let username = res.username;
                    let channelId = res.channelId;
                    if (appIdList.length > 0) {
                        SOCIAL_AUTH_APP.push(...appIdList);
                        let appId = appIdList[0];
                        SOCIAL_CHANEL["appId"] = appId;
                        SOCIAL_CHANEL["username"] = username;
                        SOCIAL_CHANEL["channelId"] = channelId;
                        getLoginQrCode(appId, username);
                    }
                }
            }
        },
        error: function () {
            returnFailedResponse();
        }
    });
}

function getStandardTime(action, prompt) {
    $.ajax({
        type: "POST",
        contentType: "application/json;charset=utf-8",
        url: "/v1/rpa/getStandardTime",
        data: JSON.stringify({"action": action, "prompt": prompt}),
        success: function (res) {
            if (res.status === "success") {
                TIMER_DATA["sendTime"] = res.data;
                TIMER_DATA["appId"] = SOCIAL_CHANEL["appId"];
                TIMER_DATA["channelId"] = SOCIAL_CHANEL["channelId"];
                addRobotDialog('已收到您的指令，请等待好消息。</br>');
                setSocialPromptStepDone(action);
                addTimerTask();
            } else {
                addRobotDialog('现在吗？还是之后具体什么时间？</br>');
            }
            unlockInput();
        },
        error: function () {
            returnFailedResponse();
        }
    });
}

function startRobot(prompt, action) {
    let startRobotRequest = {
        prompt: prompt,
        appIdList: SOCIAL_CHANEL["appIdList"],
        username: SOCIAL_CHANEL["username"],
    };

    $.ajax({
        type: "POST",
        contentType: "application/json;charset=utf-8",
        url: "/v1/rpa/startRobot",
        data: JSON.stringify(startRobotRequest),
        success: function (res) {
            if (res.status === "success" && res.robotEnable) {
                addRobotDialog('好的，协助您默认打理半个小时。</br>');
            }
            setSocialPromptStepDone(action);
            resetSocialPromptStep();
        },
        error: function () {
            returnFailedResponse();
        }
    });
}

function addTimerTask() {
    console.log('TIMER_DATA', TIMER_DATA)
    $.ajax({
        type: "POST",
        contentType: "application/json;charset=utf-8",
        url: "/v1/rpa/addTimerTask",
        data: JSON.stringify(TIMER_DATA),
        success: function (res) {
            if (res.status === "failed") {
            } else {
            }
            addRobotDialog('您需要将后续会话，委托给助理自动答复吗？</br>');
        },
        error: function () {
            returnFailedResponse();
        }
    });
}

function getLoginQrCode(appId, username) {
    $.ajax({
        type: "GET",
        contentType: "application/json;charset=utf-8",
        url: "/v1/rpa/getLoginQrCode",
        data: {"appId": appId, "username": username},
        success: function (res) {
            if (res.status === 10) {
                let appName = SOCIAL_APP_MAP.get(appId);
                let qrCodeUrl = res.image_url;
                let html = '<div>请扫描以下' + appName + '的二维码授权：</div></br><img src="' + qrCodeUrl + '" alt="二维码" />';
                addRobotDialog(html + '</br>');
                getLoginStatus(appId, username);
            }
        },
        error: function () {
            returnFailedResponse();
        }
    });
}

function returnFailedResponse() {
    addRobotDialog('调用失败!</br>');
    unlockInput();
}

function unlockInput() {
    $('#queryBox textarea').val('');
    queryLock = false;
}

function getLoginStatus(appId, username) {
    let html = '';
    $.ajax({
        type: "GET",
        contentType: "application/json;charset=utf-8",
        url: "/v1/rpa/getLoginStatus",
        data: {"appId": appId, "username": username},
        success: function (res) {
            SOCIAL_AUTH_APP.shift();
            if (SOCIAL_AUTH_APP.length > 0) {
                let nextAppId = SOCIAL_AUTH_APP[0];
                let nextUsername = SOCIAL_CHANEL["username"];
                getLoginQrCode(nextAppId, nextUsername);
            } else {
                setSocialPromptStepDone(GET_QR_CODE);
                unlockInput();
                addRobotDialog('请问您想给谁发消息(需要您存在的通讯录中的人名或群名)。</br>');
            }
            console.log(res);
        },
        error: function () {
            returnFailedResponse();
        }
    });
}

const CONVERSATION_CONTEXT = [];

async function getSessionId() {
    const response = await fetch(`/chat/getSession`);
    if (!response.ok) {
        throw new Error(`HTTP error! status: ${response.status}`);
    }
    const data = await response.json();
    return data["sessionId"];
}

let sessionId = null;

async function getRequest(question, agentId) {
    if (CONVERSATION_CONTEXT.length === 0) {
        sessionId = await getSessionId();
    }
    let paras = {
        "category": window.category,
        "messages": CONVERSATION_CONTEXT.concat([
            {"role": "user", "content": question}
        ]),
        "temperature": window.myTemperature || 0.8,
        "max_tokens": MODEL_MAX_TOKENS,
        "worker": "BestWorker",
        "userContext": window.finger,
        // "stream": false,
        "stream": true,
        "userId": globalUserId,
        "sessionId": sessionId,
    };
    if (agentId) {
        paras["worker"] = "appointedWorker";
        paras["agentId"] = agentId;
    }
    return paras;
}

function multimodalProcess(paras, question, robotAnswerJq, conversation, onSuccess) {
    $.ajax({
        type: "POST",
        contentType: "application/json;charset=utf-8",
        url: "multimodal/process",
        data: JSON.stringify(paras),
        success: function (res) {
            hideIntentPrompt()
            if (res.code === 500) {
                errorOutput(robotAnswerJq, conversation, ERROR_MESSAGE);
            } else {
                if (res.status === "failed") {
                    errorOutput(robotAnswerJq, conversation, ERROR_MESSAGE);
                } else {
                    let result = onSuccess(res, question, robotAnswerJq);
                    convOutput(conversation, result);
                }
            }
        },
        error: function () {
            hideIntentPrompt()
            errorOutput(robotAnswerJq, conversation, ERROR_MESSAGE);
        }
    });
}

function generateImageCallback(res, question, robotAnswerJq) {
    let result = `<img src='${res.result}' alt='Image' style="width: 320px;">`;
    CONVERSATION_CONTEXT.push({"role": "user", "content": question});
    CONVERSATION_CONTEXT.push({"role": "assistant", "content": "图片已生成\n\n"});
    robotAnswerJq.html(result);
    let p = robotAnswerJq.parent().parent().parent();
    p.children('.idx').children('.appendVoice').children('audio').hide();
    p.children('.idx').children('.appendVoice').children('select').hide();
    return result;
}

function instructionCallback(res, question, robotAnswerJq) {
    var instructions = JSON.stringify(res.instructions, null, 2);
    let result = syntaxHighlight(instructions);
    robotAnswerJq.html("<pre>" + result + "</pre>");
    return result;
}

function image2textCallback(res, question, robotAnswerJq) {
    let result = "您所上传的图片描述：<br><b>描述</b>：" + res.caption + "<br>" +
        "<b>图片</b>：  <img src='" + res.samUrl + "' alt='Image' style='width:80%;height:60%'><br>";
    robotAnswerJq.html(result);
    let p = robotAnswerJq.parent().parent().parent();
    p.children('.idx').children('.appendVoice').children('audio').hide();
    p.children('.idx').children('.appendVoice').children('select').hide();
    return result;
}


function imageEnhanceCallback(res, question, robotAnswerJq) {
    let result = "加强后的图片如下：<br>" + "<img src='" + res.enhanceImageUrl + "' alt='Image'><br>";
    robotAnswerJq.html(result);
    return result;
}


function generateVideoCallback(res, question, robotAnswerJq) {
    let result = "<video id='media' src='" + res.svdVideoUrl + "' controls width='400px' height='400px'></video>";
    robotAnswerJq.html(result);
    return result;
}


function videoTrackingCallback(res, question, robotAnswerJq) {
    let result = "<video id='media' src='" + res.data + "' controls width='400px' height='400px'></video>";
    robotAnswerJq.html(result);
    return result;
}


function videoInterpolationCallback(res, question, robotAnswerJq) {
    let result = "<video id='media' src='" + res.data + "' controls width='400px' height='400px'></video>";
    robotAnswerJq.html(result);
    return result;
}

function convOutput(conversation, answer) {
    $('#queryBox textarea').val('');
    queryLock = false;
    conversation.robot.answer = answer;
    addConv(conversation);
}

async function getTextResult(question, robotAnswerJq, conversation, agentId) {
    // debugger
    let result = '';
    let paras = await getRequest(question, agentId);
    const queryUrl = "intent/detect";
    showIntentPrompt()
    $.ajax({
        type: "POST",
        contentType: "application/json;charset=utf-8",
        url: queryUrl,
        data: JSON.stringify(paras),
        success: function (res) {
            if (res.code === 500) {
                errorOutput(robotAnswerJq, conversation);
                return;
            }
            let modal = res.modal;
            paras['intent'] = res;
            switch (modal) {
                case "image":
                    multimodalProcess(paras, question, robotAnswerJq, conversation, generateImageCallback);
                    break;
                case "instruction":
                    multimodalProcess(paras, question, robotAnswerJq, conversation, instructionCallback);
                    break
                case "image-to-text":
                    multimodalProcess(paras, question, robotAnswerJq, conversation, image2textCallback);
                    break
                case "esrgan":
                    multimodalProcess(paras, question, robotAnswerJq, conversation, imageEnhanceCallback);
                    break
                case "svd_by_text":
                    multimodalProcess(paras, question, robotAnswerJq, conversation, generateVideoCallback);
                    break
                case "mmtracking":
                    multimodalProcess(paras, question, robotAnswerJq, conversation, videoTrackingCallback);
                    break
                case "mmediting":
                    multimodalProcess(paras, question, robotAnswerJq, conversation, videoInterpolationCallback);
                    break
                case "text":
                    if (paras["stream"]) {
                        streamOutput(paras, question, robotAnswerJq);
                        // streamOutput(paras, question, robootAnswerJq, "v1/chat/completions");
                        if (!"agentId" in paras && res.agents.length > 0 && !res.firstStream && !res.allSolid) {
                            solidGeneralOutput(paras, question, robotAnswerJq);
                        }
                    } else {
                        generalOutput(paras, question, robotAnswerJq);
                    }
            }
            // } else {
            //     if(res["errorMessage"]){
            //         robootAnswerJq.html(res["errorMessage"]);
            //         answer = res["errorMessage"];
            //     } else{
            //         robootAnswerJq.html("调用失败！");
            //         answer = '调用失败! ';
            //     }
            // }
        },
        error: function () {
            hideIntentPrompt()
            errorOutput(robotAnswerJq, conversation, ERROR_MESSAGE)
        }
    });
    return result;
}

function errorOutput(robotAnswerJq, conversation, errorMessage) {
    $('#queryBox textarea').val('');
    queryLock = false;
    robotAnswerJq.html(errorMessage);
    conversation.robot.answer = errorMessage;
    addConv(conversation);
    console.log("errorMessage", errorMessage)
}

function generalOutput(paras, question, robootAnswerJq, url = "chat/go") {
    // let url = paras.agentId ? 'chat/go' : 'v1/chat/completions';
    // let url = 'v1/chat/completions';
    // let url = 'chat/go';
    $.ajax({
        type: "POST",
        contentType: "application/json;charset=utf-8",
        url: url,
        // url: "v1/worker/completions",
        data: JSON.stringify(paras),
        success: function (res) {
            if (res.choices === undefined) {
                queryLock = false;
                robootAnswerJq.html("调用失败！");
                return;
            }
            if (res.choices.length === 0) {
                return;
            }
            var chatMessage = res.choices[0].message;
            if (chatMessage.filename !== undefined) {
                var a = '';
                let isFirst = true;
                for (let i = 0; i < chatMessage.filename.length; i++) {
                    let marginLeft = isFirst ? '0' : '50px';
                    a += `<a class="filename" style="list-style:none;color: #666;text-decoration: none;display: inline-block; " href="uploadFile/downloadFile?filePath=${chatMessage.filepath[i]}&fileName=${chatMessage.filename[i]}">${chatMessage.filename[i]}</a></br>`;
                    isFirst = false;
                }
            }
            if (chatMessage.content === undefined) {
                return;
            }
            var fullText = chatMessage.content;
            fullText = fullText.replaceAll("\n", "<br>");
            result = `
                        ${fullText} <br>
                        ${chatMessage.imageList && chatMessage.imageList.length > 0 ? chatMessage.imageList.map(image => `<img src='${image}' alt='Image' style="max-width:100%; height:auto; margin-bottom:10px;">`).join('') : ""}                        
                        ${chatMessage.filename !== undefined ? `<div style="display: flex;"><div style="width:50px;flex:1">附件:</div><div style="width:600px;flex:17 padding-left:5px">${a}</div></div><br>` : ""}
                        ${res.source !== undefined ? `<div style="display: flex;"><div style="width:300px;flex:1"><small>来源:${res.source}</small></div></div><br>` : ""}
                        `
            robootAnswerJq.html(result);
            $('#item-content').scrollTop($('#item-content').prop('scrollHeight'));
            enableQueryBtn();
            querying = false;
        }
    });
}

function solidGeneralOutput(paras, question, robootAnswerJq, url = "chat/go/solid") {
    let betterResult = robootAnswerJq.parent().children('.better-result')
    $.ajax({
        type: "POST",
        contentType: "application/json;charset=utf-8",
        url: url,
        data: JSON.stringify(paras),
        success: function (res) {
            if (res.choices === undefined || res.choices.length === 0) {
                return;
            }
            var chatMessage = res.choices[0].message;
            if (chatMessage.content === undefined) {
                return;
            }
            if (chatMessage.filename !== undefined) {
                var a = '';
                let isFirst = true;
                for (let i = 0; i < chatMessage.filename.length; i++) {
                    let marginLeft = isFirst ? '0' : '50px';
                    a += `<a class="filename" style="list-style:none;color: #666;text-decoration: none;display: inline-block; " href="uploadFile/downloadFile?filePath=${chatMessage.filepath[i]}&fileName=${chatMessage.filename[i]}">${chatMessage.filename[i]}</a></br>`;
                    isFirst = false;
                }
            }
            var fullText = chatMessage.content;
            fullText = fullText.replaceAll("\n", "<br>");
            result = `<h2 class="section-title">更多参考</h2>
                        ${fullText}
                        ${chatMessage.imageList && chatMessage.imageList.length > 0 ? chatMessage.imageList.map(image => `<img src='${image}' alt='Image' style="max-width:100%; height:auto; margin-bottom:10px;">`).join('') : ""}                        
                        ${chatMessage.filename !== undefined ? `<div style="display: flex;"><div style="width:50px;flex:1">附件:</div><div style="width:600px;flex:17 padding-left:5px">${a}</div></div>` : ""}
                        ${res.source !== undefined ? `<div style="display: flex;"><div style="width:300px;flex:1"><small>来源:${res.source}</small></div></div><br>` : ""}
                        `
            betterResult.html(result);
            $('#item-content').scrollTop($('#item-content').prop('scrollHeight'));
        }
    });
}

const THINK_TEMPLATE_START = '<think>';
const THINK_TEMPLATE_END = '</think>';
const THINK_RENDER_START = '<div class="think">';
const THINK_RENDER_END = '</div>';
const CODE_START = "'''";
const CODE_END = "'''";


function streamOutput(paras, question, robootAnswerJq, url = "chat/go/stream") {
    function isJsonString(str) {
        try {
            JSON.parse(str);
            return true;
        } catch (e) {
            return false;
        }
    }

    async function generateStream(paras) {
        // let url = paras.agentId ? 'chat/go' : 'v1/chat/completions';
        // let url = 'v1/chat/completions';
        // let url = 'chat/go';
        const response = await fetch(url, {
            method: "POST",
            cache: "no-cache",
            keepalive: true,
            headers: {
                "Content-Type": "application/json",
                "Accept": "text/event-stream",
            },
            body: JSON.stringify(paras),
        });

        hideIntentPrompt()
        if (!response.ok) {
            throw new Error(`HTTP error! status: ${response.status}`);
        }
        const reader = response.body.getReader();

        let fullText = '';
        let flag = true;
        let buffer = '';
        let sourceContent = '';
        let pageContent = '';
        robootAnswerJq.html('<p></p>');
        while (flag) {
            const {value, done} = await reader.read();
            if (done) {
                flag = false;
                CONVERSATION_CONTEXT.push({"role": "user", "content": question});
                CONVERSATION_CONTEXT.push({"role": "assistant", "content": sourceContent});
                break;
            }
            let res = new TextDecoder().decode(value);
            if (res.startsWith("error:")) {
                robootAnswerJq.html(res.replaceAll('error:', ''));
                return;
            }
            buffer += res;
            const chunkArray = buffer.split("\n\n");

            for (let chunk of chunkArray) {
                chunk = chunk.replaceAll('data: ', '').trim();
                if (chunk === "[DONE]") {
                    CONVERSATION_CONTEXT.push({"role": "user", "content": question});
                    CONVERSATION_CONTEXT.push({"role": "assistant", "content": sourceContent});
                    flag = false;
                    robootAnswerJq.append("<pre></pre>");
                    break;
                }
                if (chunk.length === 0 || !isJsonString(chunk)) {
                    buffer = chunk;
                    break;
                } else {
                    buffer = '';
                }
                let json = JSON.parse(chunk);
                if (json.choices === undefined) {
                    queryLock = false;
                    throw new Error('response is not valid');
                }
                if (json.choices.length === 0) {
                    continue;
                }
                let chatMessage = json.choices[0].message;
                let a = '';
                if (chatMessage.filename) {
                    for (let i = 0; i < chatMessage.filename.length; i++) {
                        a += `<a class="filename" style="list-style:none;color: #666;text-decoration: none;display: inline-block; " href="uploadFile/downloadFile?filePath=${chatMessage.filepath[i]}&fileName=${chatMessage.filename[i]}">${chatMessage.filename[i]}</a></br>`;
                    }
                }

                if (chatMessage.content === undefined) {
                    continue;
                }
                // console.log("content:", chatMessage);
                if(json.source) {
                    sourceContent  +=  chatMessage.content;
                }
                pageContent += chatMessage.content;
                let temp = pageContent;
                temp = marked.parse(temp);
                // temp = temp.replaceAll(/ /g, '&nbsp;');
                // temp = temp.replaceAll(/<\/?code>/g, '');
                // temp = temp .replaceAll(/(\n)+/g, '<br/>');
                if (temp.includes(THINK_TEMPLATE_START)) {
                    temp = temp.replaceAll(THINK_TEMPLATE_START, THINK_RENDER_START);
                    if (!temp.includes(THINK_TEMPLATE_END)) {
                        temp += THINK_RENDER_END;
                    } else {
                        temp = temp.replaceAll(THINK_TEMPLATE_END, THINK_RENDER_END);
                    }
                }
                fullText = temp + '<br/>';
                result = `
                        ${fullText}
                        ${chatMessage.imageList && chatMessage.imageList.length > 0 ? chatMessage.imageList.map(image => `<img src='${image}' alt='Image' style="max-width:100%; height:auto; margin-bottom:10px;">`).join('') : ""}                        
                        ${chatMessage.filename !== undefined ? `<div style="display: flex;"><div>附件:</div><div>${a}</div></div>` : ""}
                        ${chatMessage.context || chatMessage.contextChunkIds ? `<div class="context-box"><div class="loading-box">正在索引文档&nbsp;&nbsp;<span></span></div><a style="float: right; cursor: pointer; color:cornflowerblue" onClick="retry(${CONVERSATION_CONTEXT.length + 1})">更多通用回答</a></div>` : ""}
                `;
                // ${json.source !== undefined ? `<div style="display: flex;"><div style="width:300px;flex:1"><small>来源:${json.source}</small></div></div><br>` : ""}`
                // if (chatMessage.contextChunkIds) {
                //     if (chatMessage.contextChunkIds instanceof Array) {
                //         getCropRect(chatMessage.contextChunkIds, fullText, robootAnswerJq);
                //     }
                // }
                robootAnswerJq.html(result);
                $('#item-content').scrollTop($('#item-content').prop('scrollHeight'));
            }
        }
    }

    generateStream(paras).then(r => {
        let lastAnswer = CONVERSATION_CONTEXT[CONVERSATION_CONTEXT.length - 1]["content"]
        enableQueryBtn();
        querying = false;
        queryLock = false;
        let betterResult = robootAnswerJq.parent().children('.better-result')
        betterResult.show();
        let audioText = lastAnswer;
        if (lastAnswer.trim().length === 0) {
            robootAnswerJq.html(ERROR_MESSAGE);
            CONVERSATION_CONTEXT[CONVERSATION_CONTEXT.length - 1]["content"] = ERROR_MESSAGE
            audioText = ERROR_MESSAGE;
        }
        txtTovoice(audioText.replace(/<think>[\s\S]*?<\/think>/g, ''), "default");
    }).catch((err) => {
        hideIntentPrompt()
        console.error(err);
        enableQueryBtn();
        querying = false;
        queryLock = false;
<<<<<<< HEAD
        robootAnswerJq.html(ERROR_MESSAGE);
=======
        // robootAnswerJq.html("系统繁忙，请稍后再试！");
        alert("系统繁忙，请稍后再试！");
>>>>>>> e5e3dc14
    });
}


async function filterChunk(filenames, filePaths, contextChunkIds, result, jqObj) {
    return new Promise((resolve, reject) => {
        console.log("chunks : " + contextChunkIds);

        var params = {
            "category": window.category,
            'chunkIds': contextChunkIds,
            'result': result
        }
        $.ajax({
            type: "POST",
            contentType: "application/json;charset=utf-8",
            url: "pdf/filterChunk",
            data: JSON.stringify(params),
            success: function (res) {
                jqObj.children('.loading-box').remove();
                if (res.code !== 0) {
                    console.log(res);
                    jqObj.apppend(`<div style="float: left; color:red;">未获取到文件截图</div>`);
                    return;
                }
                let data = res.data;
                if (!(data instanceof Array)) {
                    console.log(data);
                    jqObj.apppend(`<div style="float: left;">未获取到截图</div><pre></pre>`);
                    return;
                }
                let html = `<div  style="float: left;">${(function () {
                    let h = '';
                    for (let i = 0; i < data.length; i++) {
                        let cropData = data[i];
                        let chunk = cropData.chunk;
                        let filename = cropData.filename;
                        let filePath = cropData.filePath;
                        h += `<a style="cursor: pointer; margin-left:12px" data-name="${filename}" data-chunk="${chunk}" data-path="${filePath}" data-result="${result}"  data-url="" onclick=cropFromFile(this) >${i + 1}</a>`;
                    }
                    return h;
                })()}</div><br>`;
                jqObj.append(html);
            }
        });
    });
}

async function getCropRect(contextChunkIds, result, jqObj) {
    return new Promise((resolve, reject) => {
        if (contextChunkIds.length === 0) {
            return;
        }
        let chunkData = []
        for (let i = 0; i < contextChunkIds.length; i++) {
            let c_data = {
                "chunkId": contextChunkIds[i],
                "result": result
            }
            chunkData.push(c_data);
        }
        var params = {
            "category": window.category,
            'chunkData': chunkData,
        }
        $.ajax({
            type: "POST",
            contentType: "application/json;charset=utf-8",
            url: "pdf/cropRect",
            data: JSON.stringify(params),
            success: function (res) {
                jqObj.children('.context-box').children('.loading-box').remove();
                let context_jq = jqObj.children('.context-box');
                if (res.code !== 0) {
                    console.log(res);
                    context_jq.append(`<div style="float: left; color:red; display:iniline-block;">未获取到文件截图</div><br>`);
                    return;
                }
                if (!context_jq) {
                    return;
                }
                let data = res.data;
                if (!(data instanceof Array)) {
                    context_jq.append(`<div style="float: left; display:iniline-block;">未获取到截图</div><br>`);
                    console.log(data);
                    return;
                }
                if (data.length == 0) {
                    context_jq.append(`<div style="float: left; display:iniline-block;">未获取到截图</div><br>`);
                    return;
                }
                let html = `<div class="context-link" style="float: left;"><span>内容定位:</span>${(function () {
                    let h = '';
                    for (let i = 0; i < data.length; i++) {
                        let cropData = data[i];
                        let pages = []
                        let rects = []
                        let pageRect = cropData.rects;
                        for (let j = 0; j < pageRect.length; j++) {
                            let pr = pageRect[j];
                            pages.push(pr.page);
                            rects.push(pr.rect);
                        }
                        pages = JSON.stringify(pages);
                        rects = JSON.stringify(rects);
                        let filename = cropData.filename;
                        let filePath = cropData.filePath;
                        h += `<a style="cursor: pointer; margin-left:12px; color:cornflowerblue" data-name="${filename}"  data-pages="${pages}"  data-rects="${rects}" data-path="${filePath}" data-result="${result}"  data-url="" onclick=cropByRects(this) >${i + 1}</a>`;
                    }
                    return h;
                })()}</div><br>`;
                context_jq.append(html);
            },
            error: function () {
                jqObj.children('.context-box').children('.loading-box').remove();
            }
        });
    });
}

function cropByRects(dom) {
    let jqObj = $(dom);
    let url = jqObj.data('urls');
    if (url) {
        showImageMask(url);
        return;
    }
    // updata url
    let filename = jqObj.data('name');
    let filePath = jqObj.data('path');
    let result = jqObj.data('result');
    let pages = jqObj.data('pages')
    let rects = jqObj.data('rects');
    let pageRects = [];
    for (let i = 0; i < pages.length; i++) {
        pageRects.push({
            "page": pages[i],
            "rect": rects[i]
        });
    }
    let chunkData = [];
    let c_data = {
        "filename": filename,
        "filePath": filePath,
        "result": result,
        "rects": pageRects,
    }
    chunkData.push(c_data);
    let param = {
        "category": window.category,
        'chunkData': chunkData
    }
    $.ajax({
        type: "POST",
        contentType: "application/json;charset=utf-8",
        url: "pdf/cropByRect",
        data: JSON.stringify(param),
        success: function (res) {
            if (res.code !== 0) {
                console.log(res);
                return;
            }
            let data = res.data;
            if (data.length && data.length > 0) {
                let urls = data.join();
                jqObj.data("urls", data.join());
                showImageMask(urls);
            }
        }
    });
}

function cropFromFile(dom) {
    let jqObj = $(dom);
    let url = jqObj.data('urls');
    if (url) {
        showImageMask(url);
        return;
    }
    // updata url
    let chunk = jqObj.data('chunk');
    let filename = jqObj.data('name');
    let filePath = jqObj.data('path');
    let result = jqObj.data('result');
    let param = {
        'filename': filename,
        'filePath': filePath,
        'chunk': chunk,
        'result': result
    }
    $.ajax({
        type: "POST",
        contentType: "application/json;charset=utf-8",
        url: "pdf/crop",
        data: JSON.stringify(param),
        success: function (res) {
            if (res.code !== 0) {
                console.log(res);
                return;
            }
            let data = res.data;
            if (data.length && data.length > 0) {
                let urls = data.join();
                jqObj.data("urls", data.join());
                showImageMask(urls);
            }
        }
    });
}


$('#pdfMask').mouseup(
    function () {
        $('#pdfMask').hide();
    }
);

function showImageMask(url) {
    $($('#pdfMask img')[0]).attr('src', url.split(",")[0]);
    $('#pdfMask').show();
}

async function retry(index) {
    console.log(CONVERSATION_CONTEXT)
    let preArr = CONVERSATION_CONTEXT.slice(0, index);
    var paras = {
        "rag": false,
        "category": window.category,
        "messages": preArr,
        "temperature": window.myTemperature || 0.8,
        "max_tokens": MODEL_MAX_TOKENS,
        "userContext": window.finger,
        "stream": true
    };
    let question = preArr[preArr.length - 1]['content']
    let a = await addUserDialog(question);
    let robootAnswerJq = addRobotDialog('');
    if (paras["stream"]) {
        streamOutput(paras, question, robootAnswerJq, "v1/chat/completions");
    } else {
        generalOutput(paras, question, robootAnswerJq, "v1/chat/completions");
    }
}


function syntaxHighlight(json) {
    json = json.replace(/&/g, '&amp;').replace(/</g, '&lt;').replace(/>/g, '&gt;');
    return json.replace(/("(\\u[a-zA-Z0-9]{4}|\\[^u]|[^\\"])*"(\s*:)?|\b(true|false|null)\b|-?\d+(?:\.\d*)?(?:[eE][+\-]?\d+)?)/g, function (match) {
        var cls = 'number';
        if (/^"/.test(match)) {
            if (/:$/.test(match)) {
                cls = 'key';
            } else {
                cls = 'string';
            }
        } else if (/true|false/.test(match)) {
            cls = 'boolean';
        } else if (/null/.test(match)) {
            cls = 'null';
        }
        return '<span class="' + cls + '">' + match + '</span>';
    });
}<|MERGE_RESOLUTION|>--- conflicted
+++ resolved
@@ -22,8 +22,6 @@
     "环保数据", "气候变化", "星座运势", "心理测试", "名人信息"
 ];
 
-const ERROR_MESSAGE = "很抱歉，现在暂时无法回答您的问题。我们会持续学习和改进，努力为您带来更好的服务体验。";
-
 // 绑定页面回车事件
 $('#queryContent').keydown(function (event) {
     // console.log("event:" + event)
@@ -392,12 +390,12 @@
         url: "multimodal/process",
         data: JSON.stringify(paras),
         success: function (res) {
-            hideIntentPrompt()
             if (res.code === 500) {
-                errorOutput(robotAnswerJq, conversation, ERROR_MESSAGE);
+                errorOutput(robotAnswerJq, conversation);
             } else {
                 if (res.status === "failed") {
-                    errorOutput(robotAnswerJq, conversation, ERROR_MESSAGE);
+                    let errorMessage = res.errorMessage || "调用失败！";
+                    errorOutput(robotAnswerJq, conversation, errorMessage);
                 } else {
                     let result = onSuccess(res, question, robotAnswerJq);
                     convOutput(conversation, result);
@@ -405,8 +403,7 @@
             }
         },
         error: function () {
-            hideIntentPrompt()
-            errorOutput(robotAnswerJq, conversation, ERROR_MESSAGE);
+            errorOutput(robotAnswerJq, conversation, "调用失败！");
         }
     });
 }
@@ -430,8 +427,8 @@
 }
 
 function image2textCallback(res, question, robotAnswerJq) {
-    let result = "您所上传的图片描述：<br><b>描述</b>：" + res.caption + "<br>" +
-        "<b>图片</b>：  <img src='" + res.samUrl + "' alt='Image' style='width:80%;height:60%'><br>";
+    let result = "您所上传的图片的意思是：<br><b>类别</b>：" + res.classification + "<br><b>描述</b>：" + res.caption + "<br>" +
+        "<b>分割后的图片</b>：  <img src='" + res.samUrl + "' alt='Image' style='width:80%;height:60%'><br>";
     robotAnswerJq.html(result);
     let p = robotAnswerJq.parent().parent().parent();
     p.children('.idx').children('.appendVoice').children('audio').hide();
@@ -478,8 +475,8 @@
     // debugger
     let result = '';
     let paras = await getRequest(question, agentId);
+
     const queryUrl = "intent/detect";
-    showIntentPrompt()
     $.ajax({
         type: "POST",
         contentType: "application/json;charset=utf-8",
@@ -536,8 +533,7 @@
             // }
         },
         error: function () {
-            hideIntentPrompt()
-            errorOutput(robotAnswerJq, conversation, ERROR_MESSAGE)
+            errorOutput(robotAnswerJq, conversation, '调用失败!')
         }
     });
     return result;
@@ -549,7 +545,6 @@
     robotAnswerJq.html(errorMessage);
     conversation.robot.answer = errorMessage;
     addConv(conversation);
-    console.log("errorMessage", errorMessage)
 }
 
 function generalOutput(paras, question, robootAnswerJq, url = "chat/go") {
@@ -671,7 +666,6 @@
             body: JSON.stringify(paras),
         });
 
-        hideIntentPrompt()
         if (!response.ok) {
             throw new Error(`HTTP error! status: ${response.status}`);
         }
@@ -685,12 +679,6 @@
         robootAnswerJq.html('<p></p>');
         while (flag) {
             const {value, done} = await reader.read();
-            if (done) {
-                flag = false;
-                CONVERSATION_CONTEXT.push({"role": "user", "content": question});
-                CONVERSATION_CONTEXT.push({"role": "assistant", "content": sourceContent});
-                break;
-            }
             let res = new TextDecoder().decode(value);
             if (res.startsWith("error:")) {
                 robootAnswerJq.html(res.replaceAll('error:', ''));
@@ -717,7 +705,8 @@
                 let json = JSON.parse(chunk);
                 if (json.choices === undefined) {
                     queryLock = false;
-                    throw new Error('response is not valid');
+                    robootAnswerJq.html("调用失败！");
+                    break
                 }
                 if (json.choices.length === 0) {
                     continue;
@@ -755,15 +744,15 @@
                 result = `
                         ${fullText}
                         ${chatMessage.imageList && chatMessage.imageList.length > 0 ? chatMessage.imageList.map(image => `<img src='${image}' alt='Image' style="max-width:100%; height:auto; margin-bottom:10px;">`).join('') : ""}                        
-                        ${chatMessage.filename !== undefined ? `<div style="display: flex;"><div>附件:</div><div>${a}</div></div>` : ""}
+                        ${chatMessage.filename !== undefined ? `<div style="display: flex;"><div style="width:50px;flex:1">附件:</div><div style="width:600px;flex:17 padding-left:5px">${a}</div></div>` : ""}
                         ${chatMessage.context || chatMessage.contextChunkIds ? `<div class="context-box"><div class="loading-box">正在索引文档&nbsp;&nbsp;<span></span></div><a style="float: right; cursor: pointer; color:cornflowerblue" onClick="retry(${CONVERSATION_CONTEXT.length + 1})">更多通用回答</a></div>` : ""}
                 `;
                 // ${json.source !== undefined ? `<div style="display: flex;"><div style="width:300px;flex:1"><small>来源:${json.source}</small></div></div><br>` : ""}`
-                // if (chatMessage.contextChunkIds) {
-                //     if (chatMessage.contextChunkIds instanceof Array) {
-                //         getCropRect(chatMessage.contextChunkIds, fullText, robootAnswerJq);
-                //     }
-                // }
+                if (chatMessage.contextChunkIds) {
+                    if (chatMessage.contextChunkIds instanceof Array) {
+                        getCropRect(chatMessage.contextChunkIds, fullText, robootAnswerJq);
+                    }
+                }
                 robootAnswerJq.html(result);
                 $('#item-content').scrollTop($('#item-content').prop('scrollHeight'));
             }
@@ -785,20 +774,13 @@
         }
         txtTovoice(audioText.replace(/<think>[\s\S]*?<\/think>/g, ''), "default");
     }).catch((err) => {
-        hideIntentPrompt()
         console.error(err);
         enableQueryBtn();
         querying = false;
         queryLock = false;
-<<<<<<< HEAD
         robootAnswerJq.html(ERROR_MESSAGE);
-=======
-        // robootAnswerJq.html("系统繁忙，请稍后再试！");
-        alert("系统繁忙，请稍后再试！");
->>>>>>> e5e3dc14
-    });
-}
-
+    });
+}
 
 async function filterChunk(filenames, filePaths, contextChunkIds, result, jqObj) {
     return new Promise((resolve, reject) => {
